/*-------------------------------------------------------------------------
 *
 * analyze.c
 *	  the Postgres statistics generator
 *
 * Portions Copyright (c) 1996-2020, PostgreSQL Global Development Group
 * Portions Copyright (c) 1994, Regents of the University of California
 *
 *
 * IDENTIFICATION
 *	  src/backend/commands/analyze.c
 *
 *-------------------------------------------------------------------------
 */
#include "postgres.h"

#include <math.h>

#include "access/detoast.h"
#include "access/genam.h"
#include "access/multixact.h"
#include "access/relation.h"
#include "access/sysattr.h"
#include "access/table.h"
#include "access/tableam.h"
#include "access/transam.h"
#include "access/tupconvert.h"
#include "access/visibilitymap.h"
#include "access/xact.h"
#include "catalog/catalog.h"
#include "catalog/index.h"
#include "catalog/indexing.h"
#include "catalog/pg_collation.h"
#include "catalog/pg_inherits.h"
#include "catalog/pg_namespace.h"
#include "catalog/pg_statistic_ext.h"
#include "commands/dbcommands.h"
#include "commands/progress.h"
#include "commands/tablecmds.h"
#include "commands/vacuum.h"
#include "executor/executor.h"
#include "foreign/fdwapi.h"
#include "miscadmin.h"
#include "nodes/nodeFuncs.h"
#include "parser/parse_oper.h"
#include "parser/parse_relation.h"
#include "pgstat.h"
#include "postmaster/autovacuum.h"
#include "statistics/extended_stats_internal.h"
#include "statistics/statistics.h"
#include "storage/bufmgr.h"
#include "storage/lmgr.h"
#include "storage/proc.h"
#include "storage/procarray.h"
#include "utils/acl.h"
#include "utils/attoptcache.h"
#include "utils/builtins.h"
#include "utils/datum.h"
#include "utils/fmgroids.h"
#include "utils/guc.h"
#include "utils/lsyscache.h"
#include "utils/memutils.h"
#include "utils/pg_rusage.h"
#include "utils/sampling.h"
#include "utils/sortsupport.h"
#include "utils/syscache.h"
#include "utils/timestamp.h"


/* Per-index data for ANALYZE */
typedef struct AnlIndexData
{
	IndexInfo  *indexInfo;		/* BuildIndexInfo result */
	double		tupleFract;		/* fraction of rows for partial index */
	VacAttrStats **vacattrstats;	/* index attrs to analyze */
	int			attr_cnt;
} AnlIndexData;


/* Default statistics target (GUC parameter) */
int			default_statistics_target = 100;

/* A few variables that don't seem worth passing around as parameters */
static MemoryContext anl_context = NULL;
static BufferAccessStrategy vac_strategy;

static void do_analyze_rel(Relation onerel,
						   VacuumParams *params, List *va_cols,
						   AcquireSampleRowsFunc acquirefunc, BlockNumber relpages,
						   bool inh, bool in_outer_xact, int elevel);
static void compute_disk_stats(VacAttrStats **stats, int natts,
							   TupleDesc desc, HeapTuple *rows,
							   int numrows);
static void compute_index_stats(Relation onerel, double totalrows,
								AnlIndexData *indexdata, int nindexes,
								HeapTuple *rows, int numrows,
								MemoryContext col_context);
static VacAttrStats *examine_attribute(Relation onerel, int attnum,
									   Node *index_expr);
static void	acquire_sample_rows(Relation onerel, int elevel,
								AnalyzeSampleContext *context);
static void	acquire_inherited_sample_rows(Relation onerel, int elevel,
										  AnalyzeSampleContext *context);
static void update_attstats(Oid relid, bool inh,
							int natts, VacAttrStats **vacattrstats);
static Datum std_fetch_func(VacAttrStatsP stats, int rownum, bool *isNull);
static Datum ind_fetch_func(VacAttrStatsP stats, int rownum, bool *isNull);


/*
 *	analyze_rel() -- analyze one relation
 *
 * relid identifies the relation to analyze.  If relation is supplied, use
 * the name therein for reporting any failure to open/lock the rel; do not
 * use it once we've successfully opened the rel, since it might be stale.
 */
void
analyze_rel(Oid relid, RangeVar *relation,
			VacuumParams *params, List *va_cols, bool in_outer_xact,
			BufferAccessStrategy bstrategy)
{
	Relation	onerel;
	int			elevel;
	AcquireSampleRowsFunc acquirefunc = NULL;
	BlockNumber relpages = 0;

	/* Select logging level */
	if (params->options & VACOPT_VERBOSE)
		elevel = INFO;
	else
		elevel = DEBUG2;

	/* Set up static variables */
	vac_strategy = bstrategy;

	/*
	 * Check for user-requested abort.
	 */
	CHECK_FOR_INTERRUPTS();

	/*
	 * Open the relation, getting ShareUpdateExclusiveLock to ensure that two
	 * ANALYZEs don't run on it concurrently.  (This also locks out a
	 * concurrent VACUUM, which doesn't matter much at the moment but might
	 * matter if we ever try to accumulate stats on dead tuples.) If the rel
	 * has been dropped since we last saw it, we don't need to process it.
	 *
	 * Make sure to generate only logs for ANALYZE in this case.
	 */
	onerel = vacuum_open_relation(relid, relation, params->options & ~(VACOPT_VACUUM),
								  params->log_min_duration >= 0,
								  ShareUpdateExclusiveLock);

	/* leave if relation could not be opened or locked */
	if (!onerel)
		return;

	/*
	 * Check if relation needs to be skipped based on ownership.  This check
	 * happens also when building the relation list to analyze for a manual
	 * operation, and needs to be done additionally here as ANALYZE could
	 * happen across multiple transactions where relation ownership could have
	 * changed in-between.  Make sure to generate only logs for ANALYZE in
	 * this case.
	 */
	if (!vacuum_is_relation_owner(RelationGetRelid(onerel),
								  onerel->rd_rel,
								  params->options & VACOPT_ANALYZE))
	{
		relation_close(onerel, ShareUpdateExclusiveLock);
		return;
	}

	/*
	 * Silently ignore tables that are temp tables of other backends ---
	 * trying to analyze these is rather pointless, since their contents are
	 * probably not up-to-date on disk.  (We don't throw a warning here; it
	 * would just lead to chatter during a database-wide ANALYZE.)
	 */
	if (RELATION_IS_OTHER_TEMP(onerel))
	{
		relation_close(onerel, ShareUpdateExclusiveLock);
		return;
	}

	/*
	 * We can ANALYZE any table except pg_statistic. See update_attstats
	 */
	if (RelationGetRelid(onerel) == StatisticRelationId)
	{
		relation_close(onerel, ShareUpdateExclusiveLock);
		return;
	}

	/*
	 * Check that it's of an analyzable relkind, and set up appropriately.
	 */
	if (onerel->rd_rel->relkind == RELKIND_RELATION ||
		onerel->rd_rel->relkind == RELKIND_MATVIEW)
	{
		/* Regular table, so we'll use the regular row acquisition function */
		acquirefunc = acquire_sample_rows;
		/* Also get regular table's size */
		relpages = RelationGetNumberOfBlocks(onerel);
	}
	else if (onerel->rd_rel->relkind == RELKIND_FOREIGN_TABLE)
	{
		/*
		 * For a foreign table, call the FDW's hook function to see whether it
		 * supports analysis.
		 */
		FdwRoutine *fdwroutine;
		bool		ok = false;

		fdwroutine = GetFdwRoutineForRelation(onerel, false);

		if (fdwroutine->AnalyzeForeignTable != NULL)
			ok = fdwroutine->AnalyzeForeignTable(onerel,
												 &acquirefunc,
												 &relpages);

		if (!ok)
		{
			ereport(WARNING,
					(errmsg("skipping \"%s\" --- cannot analyze this foreign table",
							RelationGetRelationName(onerel))));
			relation_close(onerel, ShareUpdateExclusiveLock);
			return;
		}
	}
	else if (onerel->rd_rel->relkind == RELKIND_PARTITIONED_TABLE)
	{
		/*
		 * For partitioned tables, we want to do the recursive ANALYZE below.
		 */
	}
	else
	{
		/* No need for a WARNING if we already complained during VACUUM */
		if (!(params->options & VACOPT_VACUUM))
			ereport(WARNING,
					(errmsg("skipping \"%s\" --- cannot analyze non-tables or special system tables",
							RelationGetRelationName(onerel))));
		relation_close(onerel, ShareUpdateExclusiveLock);
		return;
	}

	/*
	 * OK, let's do it.  First let other backends know I'm in ANALYZE.
	 */
	LWLockAcquire(ProcArrayLock, LW_EXCLUSIVE);
	MyPgXact->vacuumFlags |= PROC_IN_ANALYZE;
	LWLockRelease(ProcArrayLock);
	pgstat_progress_start_command(PROGRESS_COMMAND_ANALYZE,
								  RelationGetRelid(onerel));

	/*
	 * Do the normal non-recursive ANALYZE.  We can skip this for partitioned
	 * tables, which don't contain any rows.
	 */
	if (onerel->rd_rel->relkind != RELKIND_PARTITIONED_TABLE)
		do_analyze_rel(onerel, params, va_cols, acquirefunc,
					   relpages, false, in_outer_xact, elevel);

	/*
	 * If there are child tables, do recursive ANALYZE.
	 */
	if (onerel->rd_rel->relhassubclass)
		do_analyze_rel(onerel, params, va_cols, acquirefunc, relpages,
					   true, in_outer_xact, elevel);

	/*
	 * Close source relation now, but keep lock so that no one deletes it
	 * before we commit.  (If someone did, they'd fail to clean up the entries
	 * we made in pg_statistic.  Also, releasing the lock before commit would
	 * expose us to concurrent-update failures in update_attstats.)
	 */
	relation_close(onerel, NoLock);

	pgstat_progress_end_command();

	/*
	 * Reset my PGXACT flag.  Note: we need this here, and not in vacuum_rel,
	 * because the vacuum flag is cleared by the end-of-xact code.
	 */
	LWLockAcquire(ProcArrayLock, LW_EXCLUSIVE);
	MyPgXact->vacuumFlags &= ~PROC_IN_ANALYZE;
	LWLockRelease(ProcArrayLock);
}

/*
 *	do_analyze_rel() -- analyze one relation, recursively or not
 *
 * Note that "acquirefunc" is only relevant for the non-inherited case.
 * For the inherited case, acquire_inherited_sample_rows() determines the
 * appropriate acquirefunc for each child table.
 */
static void
do_analyze_rel(Relation onerel, VacuumParams *params,
			   List *va_cols, AcquireSampleRowsFunc acquirefunc,
			   BlockNumber relpages, bool inh, bool in_outer_xact,
			   int elevel)
{
	int			attr_cnt,
				tcnt,
				i,
				ind;
	Relation   *Irel;
	int			nindexes;
	bool		hasindex;
	VacAttrStats **vacattrstats;
	AnlIndexData *indexdata;
	int			targrows,
				numrows,
				minrows;
	double		totalrows,
				totaldeadrows;
	HeapTuple  *rows;
	PGRUsage	ru0;
	TimestampTz starttime = 0;
	MemoryContext caller_context;
	Oid			save_userid;
	int			save_sec_context;
	int			save_nestlevel;
	AnalyzeSampleContext *sample_context;

	if (inh)
		ereport(elevel,
				(errmsg("analyzing \"%s.%s\" inheritance tree",
						get_namespace_name(RelationGetNamespace(onerel)),
						RelationGetRelationName(onerel))));
	else
		ereport(elevel,
				(errmsg("analyzing \"%s.%s\"",
						get_namespace_name(RelationGetNamespace(onerel)),
						RelationGetRelationName(onerel))));

	/*
	 * Set up a working context so that we can easily free whatever junk gets
	 * created.
	 */
	anl_context = AllocSetContextCreate(CurrentMemoryContext,
										"Analyze",
										ALLOCSET_DEFAULT_SIZES);
	caller_context = MemoryContextSwitchTo(anl_context);

	/*
	 * Switch to the table owner's userid, so that any index functions are run
	 * as that user.  Also lock down security-restricted operations and
	 * arrange to make GUC variable changes local to this command.
	 */
	GetUserIdAndSecContext(&save_userid, &save_sec_context);
	SetUserIdAndSecContext(onerel->rd_rel->relowner,
						   save_sec_context | SECURITY_RESTRICTED_OPERATION);
	save_nestlevel = NewGUCNestLevel();

	/* measure elapsed time iff autovacuum logging requires it */
	if (IsAutoVacuumWorkerProcess() && params->log_min_duration >= 0)
	{
		pg_rusage_init(&ru0);
		if (params->log_min_duration > 0)
			starttime = GetCurrentTimestamp();
	}

	/*
	 * Determine which columns to analyze
	 *
	 * Note that system attributes are never analyzed, so we just reject them
	 * at the lookup stage.  We also reject duplicate column mentions.  (We
	 * could alternatively ignore duplicates, but analyzing a column twice
	 * won't work; we'd end up making a conflicting update in pg_statistic.)
	 */
	if (va_cols != NIL)
	{
		Bitmapset  *unique_cols = NULL;
		ListCell   *le;

		vacattrstats = (VacAttrStats **) palloc(list_length(va_cols) *
												sizeof(VacAttrStats *));
		tcnt = 0;
		foreach(le, va_cols)
		{
			char	   *col = strVal(lfirst(le));

			i = attnameAttNum(onerel, col, false);
			if (i == InvalidAttrNumber)
				ereport(ERROR,
						(errcode(ERRCODE_UNDEFINED_COLUMN),
						 errmsg("column \"%s\" of relation \"%s\" does not exist",
								col, RelationGetRelationName(onerel))));
			if (bms_is_member(i, unique_cols))
				ereport(ERROR,
						(errcode(ERRCODE_DUPLICATE_COLUMN),
						 errmsg("column \"%s\" of relation \"%s\" appears more than once",
								col, RelationGetRelationName(onerel))));
			unique_cols = bms_add_member(unique_cols, i);

			vacattrstats[tcnt] = examine_attribute(onerel, i, NULL);
			if (vacattrstats[tcnt] != NULL)
				tcnt++;
		}
		attr_cnt = tcnt;
	}
	else
	{
		attr_cnt = onerel->rd_att->natts;
		vacattrstats = (VacAttrStats **)
			palloc(attr_cnt * sizeof(VacAttrStats *));
		tcnt = 0;
		for (i = 1; i <= attr_cnt; i++)
		{
			vacattrstats[tcnt] = examine_attribute(onerel, i, NULL);
			if (vacattrstats[tcnt] != NULL)
				tcnt++;
		}
		attr_cnt = tcnt;
	}

	/*
	 * Open all indexes of the relation, and see if there are any analyzable
	 * columns in the indexes.  We do not analyze index columns if there was
	 * an explicit column list in the ANALYZE command, however.  If we are
	 * doing a recursive scan, we don't want to touch the parent's indexes at
	 * all.
	 */
	if (!inh)
		vac_open_indexes(onerel, AccessShareLock, &nindexes, &Irel);
	else
	{
		Irel = NULL;
		nindexes = 0;
	}
	hasindex = (nindexes > 0);
	indexdata = NULL;
	if (hasindex)
	{
		indexdata = (AnlIndexData *) palloc0(nindexes * sizeof(AnlIndexData));
		for (ind = 0; ind < nindexes; ind++)
		{
			AnlIndexData *thisdata = &indexdata[ind];
			IndexInfo  *indexInfo;

			thisdata->indexInfo = indexInfo = BuildIndexInfo(Irel[ind]);
			thisdata->tupleFract = 1.0; /* fix later if partial */
			if (indexInfo->ii_Expressions != NIL && va_cols == NIL)
			{
				ListCell   *indexpr_item = list_head(indexInfo->ii_Expressions);

				thisdata->vacattrstats = (VacAttrStats **)
					palloc(indexInfo->ii_NumIndexAttrs * sizeof(VacAttrStats *));
				tcnt = 0;
				for (i = 0; i < indexInfo->ii_NumIndexAttrs; i++)
				{
					int			keycol = indexInfo->ii_IndexAttrNumbers[i];

					if (keycol == 0)
					{
						/* Found an index expression */
						Node	   *indexkey;

						if (indexpr_item == NULL)	/* shouldn't happen */
							elog(ERROR, "too few entries in indexprs list");
						indexkey = (Node *) lfirst(indexpr_item);
						indexpr_item = lnext(indexInfo->ii_Expressions,
											 indexpr_item);
						thisdata->vacattrstats[tcnt] =
							examine_attribute(Irel[ind], i + 1, indexkey);
						if (thisdata->vacattrstats[tcnt] != NULL)
							tcnt++;
					}
				}
				thisdata->attr_cnt = tcnt;
			}
		}
	}

	/*
	 * Determine how many rows we need to sample, using the worst case from
	 * all analyzable columns.  We use a lower bound of 100 rows to avoid
	 * possible overflow in Vitter's algorithm.  (Note: that will also be the
	 * target in the corner case where there are no analyzable columns.)
	 */
	targrows = 100;
	for (i = 0; i < attr_cnt; i++)
	{
		if (targrows < vacattrstats[i]->minrows)
			targrows = vacattrstats[i]->minrows;
	}
	for (ind = 0; ind < nindexes; ind++)
	{
		AnlIndexData *thisdata = &indexdata[ind];

		for (i = 0; i < thisdata->attr_cnt; i++)
		{
			if (targrows < thisdata->vacattrstats[i]->minrows)
				targrows = thisdata->vacattrstats[i]->minrows;
		}
	}

	/*
	 * Look at extended statistics objects too, as those may define custom
	 * statistics target. So we may need to sample more rows and then build
	 * the statistics with enough detail.
	 */
	minrows = ComputeExtStatisticsRows(onerel, attr_cnt, vacattrstats);

	if (targrows < minrows)
		targrows = minrows;

	/* create context for acquiring sample rows */
	sample_context = CreateAnalyzeSampleContext(onerel, va_cols, targrows,
												vac_strategy);

	/*
	 * Acquire the sample rows
	 */
<<<<<<< HEAD
=======
	rows = (HeapTuple *) palloc(targrows * sizeof(HeapTuple));
	pgstat_progress_update_param(PROGRESS_ANALYZE_PHASE,
								 inh ? PROGRESS_ANALYZE_PHASE_ACQUIRE_SAMPLE_ROWS_INH :
								 PROGRESS_ANALYZE_PHASE_ACQUIRE_SAMPLE_ROWS);
>>>>>>> 8d1b9648
	if (inh)
		acquire_inherited_sample_rows(onerel, elevel, sample_context);
	else
		(*acquirefunc) (onerel, elevel, sample_context); 

	/* Get the sample statistics */
	AnalyzeGetSampleStats(sample_context, &numrows, &totalrows, &totaldeadrows);
	rows = AnalyzeGetSampleRows(sample_context, ANALYZE_SAMPLE_DATA, 0);

	/*
	 * Compute the statistics.  Temporary results during the calculations for
	 * each column are stored in a child context.  The calc routines are
	 * responsible to make sure that whatever they store into the VacAttrStats
	 * structure is allocated in anl_context.
	 */
	if (numrows > 0)
	{
		MemoryContext col_context,
					old_context;

		pgstat_progress_update_param(PROGRESS_ANALYZE_PHASE,
									 PROGRESS_ANALYZE_PHASE_COMPUTE_STATS);

		col_context = AllocSetContextCreate(anl_context,
											"Analyze Column",
											ALLOCSET_DEFAULT_SIZES);
		old_context = MemoryContextSwitchTo(col_context);

		for (i = 0; i < attr_cnt; i++)
		{
			VacAttrStats *stats = vacattrstats[i];
			AttributeOpts *aopt;

			stats->rows = rows;
			stats->tupDesc = onerel->rd_att;
			stats->compute_stats(stats,
								 std_fetch_func,
								 numrows,
								 totalrows);

			/*
			 * If the appropriate flavor of the n_distinct option is
			 * specified, override with the corresponding value.
			 */
			aopt = get_attribute_options(onerel->rd_id, stats->attr->attnum);
			if (aopt != NULL)
			{
				float8		n_distinct;

				n_distinct = inh ? aopt->n_distinct_inherited : aopt->n_distinct;
				if (n_distinct != 0.0)
					stats->stadistinct = n_distinct;
			}

			MemoryContextResetAndDeleteChildren(col_context);
		}

		/* compute disksize ratio stats if any */
		if (AnalyzeSampleIsValid(sample_context, ANALYZE_SAMPLE_DISKSIZE))
		{
			TupleTableSlot *slot =
				AnalyzeGetSampleSlot(sample_context, onerel, ANALYZE_SAMPLE_DISKSIZE);
			HeapTuple *rows =
				AnalyzeGetSampleRows(sample_context, ANALYZE_SAMPLE_DISKSIZE, 0);

			compute_disk_stats(vacattrstats, attr_cnt,
							   slot->tts_tupleDescriptor,
							   rows, numrows);
		}

		if (hasindex)
			compute_index_stats(onerel, totalrows,
								indexdata, nindexes,
								rows, numrows,
								col_context);

		MemoryContextSwitchTo(old_context);
		MemoryContextDelete(col_context);

		/*
		 * Emit the completed stats rows into pg_statistic, replacing any
		 * previous statistics for the target columns.  (If there are stats in
		 * pg_statistic for columns we didn't process, we leave them alone.)
		 */
		update_attstats(RelationGetRelid(onerel), inh,
						attr_cnt, vacattrstats);

		for (ind = 0; ind < nindexes; ind++)
		{
			AnlIndexData *thisdata = &indexdata[ind];

			update_attstats(RelationGetRelid(Irel[ind]), false,
							thisdata->attr_cnt, thisdata->vacattrstats);
		}

		/*
		 * Build extended statistics (if there are any).
		 *
		 * For now we only build extended statistics on individual relations,
		 * not for relations representing inheritance trees.
		 */
		if (!inh)
			BuildRelationExtStatistics(onerel, totalrows, numrows,
									   rows,
									   attr_cnt, vacattrstats);
	}

	pgstat_progress_update_param(PROGRESS_ANALYZE_PHASE,
								 PROGRESS_ANALYZE_PHASE_FINALIZE_ANALYZE);

	/*
	 * Update pages/tuples stats in pg_class ... but not if we're doing
	 * inherited stats.
	 */
	if (!inh)
	{
		BlockNumber relallvisible;

		visibilitymap_count(onerel, &relallvisible, NULL);

		vac_update_relstats(onerel,
							relpages,
							totalrows,
							relallvisible,
							hasindex,
							InvalidTransactionId,
							InvalidMultiXactId,
							in_outer_xact);
	}

	/*
	 * Same for indexes. Vacuum always scans all indexes, so if we're part of
	 * VACUUM ANALYZE, don't overwrite the accurate count already inserted by
	 * VACUUM.
	 */
	if (!inh && !(params->options & VACOPT_VACUUM))
	{
		for (ind = 0; ind < nindexes; ind++)
		{
			AnlIndexData *thisdata = &indexdata[ind];
			double		totalindexrows;

			totalindexrows = ceil(thisdata->tupleFract * totalrows);
			vac_update_relstats(Irel[ind],
								RelationGetNumberOfBlocks(Irel[ind]),
								totalindexrows,
								0,
								false,
								InvalidTransactionId,
								InvalidMultiXactId,
								in_outer_xact);
		}
	}

	/*
	 * Report ANALYZE to the stats collector, too.  However, if doing
	 * inherited stats we shouldn't report, because the stats collector only
	 * tracks per-table stats.  Reset the changes_since_analyze counter only
	 * if we analyzed all columns; otherwise, there is still work for
	 * auto-analyze to do.
	 */
	if (!inh)
		pgstat_report_analyze(onerel, totalrows, totaldeadrows,
							  (va_cols == NIL));

	/* If this isn't part of VACUUM ANALYZE, let index AMs do cleanup */
	if (!(params->options & VACOPT_VACUUM))
	{
		for (ind = 0; ind < nindexes; ind++)
		{
			IndexBulkDeleteResult *stats;
			IndexVacuumInfo ivinfo;

			ivinfo.index = Irel[ind];
			ivinfo.analyze_only = true;
			ivinfo.estimated_count = true;
			ivinfo.message_level = elevel;
			ivinfo.num_heap_tuples = onerel->rd_rel->reltuples;
			ivinfo.strategy = vac_strategy;

			stats = index_vacuum_cleanup(&ivinfo, NULL);

			if (stats)
				pfree(stats);
		}
	}

	/* Done with indexes */
	vac_close_indexes(nindexes, Irel, NoLock);

	/* Log the action if appropriate */
	if (IsAutoVacuumWorkerProcess() && params->log_min_duration >= 0)
	{
		if (params->log_min_duration == 0 ||
			TimestampDifferenceExceeds(starttime, GetCurrentTimestamp(),
									   params->log_min_duration))
			ereport(LOG,
					(errmsg("automatic analyze of table \"%s.%s.%s\" system usage: %s",
							get_database_name(MyDatabaseId),
							get_namespace_name(RelationGetNamespace(onerel)),
							RelationGetRelationName(onerel),
							pg_rusage_show(&ru0))));
	}

	DestroyAnalyzeSampleContext(sample_context);

	/* Roll back any GUC changes executed by index functions */
	AtEOXact_GUC(false, save_nestlevel);

	/* Restore userid and security context */
	SetUserIdAndSecContext(save_userid, save_sec_context);

	/* Restore current context and release memory */
	MemoryContextSwitchTo(caller_context);
	MemoryContextDelete(anl_context);
	anl_context = NULL;
}

static void
compute_disk_stats(VacAttrStats **stats, int natts,
				   TupleDesc desc, HeapTuple *rows,
				   int numrows)
{
	int		i, j;
	float8	attr_size = 0;
	float8	total = 0;
	bool	isNull;

	for (i = 0; i < numrows; i++)
	{
		HeapTuple tup = rows[i];

		for (j = 0; j < natts; j++)
		{
			VacAttrStats *vac = stats[j];
			Datum dat = heap_getattr(tup, j + 1, desc, &isNull);

			if (!isNull)
			{
				attr_size = DatumGetFloat8(dat);
				vac->disksize += attr_size;
				total += attr_size;
			}
		}
	}

	for (j = 0; j < natts; j++)
	{
		VacAttrStats *vac = stats[j];
		vac->stadiskfrac = vac->disksize / total;
	}
}

/*
 * Compute statistics about indexes of a relation
 */
static void
compute_index_stats(Relation onerel, double totalrows,
					AnlIndexData *indexdata, int nindexes,
					HeapTuple *rows, int numrows,
					MemoryContext col_context)
{
	MemoryContext ind_context,
				old_context;
	Datum		values[INDEX_MAX_KEYS];
	bool		isnull[INDEX_MAX_KEYS];
	int			ind,
				i;

	ind_context = AllocSetContextCreate(anl_context,
										"Analyze Index",
										ALLOCSET_DEFAULT_SIZES);
	old_context = MemoryContextSwitchTo(ind_context);

	for (ind = 0; ind < nindexes; ind++)
	{
		AnlIndexData *thisdata = &indexdata[ind];
		IndexInfo  *indexInfo = thisdata->indexInfo;
		int			attr_cnt = thisdata->attr_cnt;
		TupleTableSlot *slot;
		EState	   *estate;
		ExprContext *econtext;
		ExprState  *predicate;
		Datum	   *exprvals;
		bool	   *exprnulls;
		int			numindexrows,
					tcnt,
					rowno;
		double		totalindexrows;

		/* Ignore index if no columns to analyze and not partial */
		if (attr_cnt == 0 && indexInfo->ii_Predicate == NIL)
			continue;

		/*
		 * Need an EState for evaluation of index expressions and
		 * partial-index predicates.  Create it in the per-index context to be
		 * sure it gets cleaned up at the bottom of the loop.
		 */
		estate = CreateExecutorState();
		econtext = GetPerTupleExprContext(estate);
		/* Need a slot to hold the current heap tuple, too */
		slot = MakeSingleTupleTableSlot(RelationGetDescr(onerel),
										&TTSOpsHeapTuple);

		/* Arrange for econtext's scan tuple to be the tuple under test */
		econtext->ecxt_scantuple = slot;

		/* Set up execution state for predicate. */
		predicate = ExecPrepareQual(indexInfo->ii_Predicate, estate);

		/* Compute and save index expression values */
		exprvals = (Datum *) palloc(numrows * attr_cnt * sizeof(Datum));
		exprnulls = (bool *) palloc(numrows * attr_cnt * sizeof(bool));
		numindexrows = 0;
		tcnt = 0;
		for (rowno = 0; rowno < numrows; rowno++)
		{
			HeapTuple	heapTuple = rows[rowno];

			vacuum_delay_point();

			/*
			 * Reset the per-tuple context each time, to reclaim any cruft
			 * left behind by evaluating the predicate or index expressions.
			 */
			ResetExprContext(econtext);

			/* Set up for predicate or expression evaluation */
			ExecStoreHeapTuple(heapTuple, slot, false);

			/* If index is partial, check predicate */
			if (predicate != NULL)
			{
				if (!ExecQual(predicate, econtext))
					continue;
			}
			numindexrows++;

			if (attr_cnt > 0)
			{
				/*
				 * Evaluate the index row to compute expression values. We
				 * could do this by hand, but FormIndexDatum is convenient.
				 */
				FormIndexDatum(indexInfo,
							   slot,
							   estate,
							   values,
							   isnull);

				/*
				 * Save just the columns we care about.  We copy the values
				 * into ind_context from the estate's per-tuple context.
				 */
				for (i = 0; i < attr_cnt; i++)
				{
					VacAttrStats *stats = thisdata->vacattrstats[i];
					int			attnum = stats->attr->attnum;

					if (isnull[attnum - 1])
					{
						exprvals[tcnt] = (Datum) 0;
						exprnulls[tcnt] = true;
					}
					else
					{
						exprvals[tcnt] = datumCopy(values[attnum - 1],
												   stats->attrtype->typbyval,
												   stats->attrtype->typlen);
						exprnulls[tcnt] = false;
					}
					tcnt++;
				}
			}
		}

		/*
		 * Having counted the number of rows that pass the predicate in the
		 * sample, we can estimate the total number of rows in the index.
		 */
		thisdata->tupleFract = (double) numindexrows / (double) numrows;
		totalindexrows = ceil(thisdata->tupleFract * totalrows);

		/*
		 * Now we can compute the statistics for the expression columns.
		 */
		if (numindexrows > 0)
		{
			MemoryContextSwitchTo(col_context);
			for (i = 0; i < attr_cnt; i++)
			{
				VacAttrStats *stats = thisdata->vacattrstats[i];
				AttributeOpts *aopt =
				get_attribute_options(stats->attr->attrelid,
									  stats->attr->attnum);

				stats->exprvals = exprvals + i;
				stats->exprnulls = exprnulls + i;
				stats->rowstride = attr_cnt;
				stats->compute_stats(stats,
									 ind_fetch_func,
									 numindexrows,
									 totalindexrows);

				/*
				 * If the n_distinct option is specified, it overrides the
				 * above computation.  For indices, we always use just
				 * n_distinct, not n_distinct_inherited.
				 */
				if (aopt != NULL && aopt->n_distinct != 0.0)
					stats->stadistinct = aopt->n_distinct;

				MemoryContextResetAndDeleteChildren(col_context);
			}
		}

		/* And clean up */
		MemoryContextSwitchTo(ind_context);

		ExecDropSingleTupleTableSlot(slot);
		FreeExecutorState(estate);
		MemoryContextResetAndDeleteChildren(ind_context);
	}

	MemoryContextSwitchTo(old_context);
	MemoryContextDelete(ind_context);
}

/*
 * examine_attribute -- pre-analysis of a single column
 *
 * Determine whether the column is analyzable; if so, create and initialize
 * a VacAttrStats struct for it.  If not, return NULL.
 *
 * If index_expr isn't NULL, then we're trying to analyze an expression index,
 * and index_expr is the expression tree representing the column's data.
 */
static VacAttrStats *
examine_attribute(Relation onerel, int attnum, Node *index_expr)
{
	Form_pg_attribute attr = TupleDescAttr(onerel->rd_att, attnum - 1);
	HeapTuple	typtuple;
	VacAttrStats *stats;
	int			i;
	bool		ok;

	/* Never analyze dropped columns */
	if (attr->attisdropped)
		return NULL;

	/* Don't analyze column if user has specified not to */
	if (attr->attstattarget == 0)
		return NULL;

	/*
	 * Create the VacAttrStats struct.  Note that we only have a copy of the
	 * fixed fields of the pg_attribute tuple.
	 */
	stats = (VacAttrStats *) palloc0(sizeof(VacAttrStats));
	stats->attr = (Form_pg_attribute) palloc(ATTRIBUTE_FIXED_PART_SIZE);
	memcpy(stats->attr, attr, ATTRIBUTE_FIXED_PART_SIZE);

	/*
	 * When analyzing an expression index, believe the expression tree's type
	 * not the column datatype --- the latter might be the opckeytype storage
	 * type of the opclass, which is not interesting for our purposes.  (Note:
	 * if we did anything with non-expression index columns, we'd need to
	 * figure out where to get the correct type info from, but for now that's
	 * not a problem.)	It's not clear whether anyone will care about the
	 * typmod, but we store that too just in case.
	 */
	if (index_expr)
	{
		stats->attrtypid = exprType(index_expr);
		stats->attrtypmod = exprTypmod(index_expr);

		/*
		 * If a collation has been specified for the index column, use that in
		 * preference to anything else; but if not, fall back to whatever we
		 * can get from the expression.
		 */
		if (OidIsValid(onerel->rd_indcollation[attnum - 1]))
			stats->attrcollid = onerel->rd_indcollation[attnum - 1];
		else
			stats->attrcollid = exprCollation(index_expr);
	}
	else
	{
		stats->attrtypid = attr->atttypid;
		stats->attrtypmod = attr->atttypmod;
		stats->attrcollid = attr->attcollation;
	}

	typtuple = SearchSysCacheCopy1(TYPEOID,
								   ObjectIdGetDatum(stats->attrtypid));
	if (!HeapTupleIsValid(typtuple))
		elog(ERROR, "cache lookup failed for type %u", stats->attrtypid);
	stats->attrtype = (Form_pg_type) GETSTRUCT(typtuple);
	stats->anl_context = anl_context;
	stats->tupattnum = attnum;

	/*
	 * The fields describing the stats->stavalues[n] element types default to
	 * the type of the data being analyzed, but the type-specific typanalyze
	 * function can change them if it wants to store something else.
	 */
	for (i = 0; i < STATISTIC_NUM_SLOTS; i++)
	{
		stats->statypid[i] = stats->attrtypid;
		stats->statyplen[i] = stats->attrtype->typlen;
		stats->statypbyval[i] = stats->attrtype->typbyval;
		stats->statypalign[i] = stats->attrtype->typalign;
	}

	/*
	 * Call the type-specific typanalyze function.  If none is specified, use
	 * std_typanalyze().
	 */
	if (OidIsValid(stats->attrtype->typanalyze))
		ok = DatumGetBool(OidFunctionCall1(stats->attrtype->typanalyze,
										   PointerGetDatum(stats)));
	else
		ok = std_typanalyze(stats);

	if (!ok || stats->compute_stats == NULL || stats->minrows <= 0)
	{
		heap_freetuple(typtuple);
		pfree(stats->attr);
		pfree(stats);
		return NULL;
	}

	return stats;
}

/*
 * acquire_sample_rows -- acquire a random sample of rows from the table
 *
 * Selected rows are returned in the caller-allocated array rows[], which
 * must have at least targrows entries.
 * The actual number of rows selected is returned as the function result.
 * We also estimate the total numbers of live and dead rows in the table,
 * and return them into *totalrows and *totaldeadrows, respectively.
 *
 * The returned list of tuples is in order by physical position in the table.
 * (We will rely on this later to derive correlation estimates.)
 *
 * As of May 2004 we use a new two-stage method:  Stage one selects up
 * to targrows random blocks (or all blocks, if there aren't so many).
 * Stage two scans these blocks and uses the Vitter algorithm to create
 * a random sample of targrows rows (or less, if there are less in the
 * sample of blocks).  The two stages are executed simultaneously: each
 * block is processed as soon as stage one returns its number and while
 * the rows are read stage two controls which ones are to be inserted
 * into the sample.
 *
 * Although every row has an equal chance of ending up in the final
 * sample, this sampling method is not perfect: not every possible
 * sample has an equal chance of being selected.  For large relations
 * the number of different blocks represented by the sample tends to be
 * too small.  We can live with that for now.  Improvements are welcome.
 *
 * An important property of this sampling method is that because we do
 * look at a statistically unbiased set of blocks, we should get
 * unbiased estimates of the average numbers of live and dead rows per
 * block.  The previous sampling method put too much credence in the row
 * density near the start of the table.
 */
static void 
acquire_sample_rows(Relation onerel, int elevel,
					AnalyzeSampleContext *context)
{
	int			numrows = 0;	/* # rows now in reservoir */
	int			targrows = context->targrows;
	double		samplerows = 0; /* total # rows collected */
	double		rowstoskip = -1;	/* -1 means not set yet */
	double		totalrows = 0;
	double		totaldeadrows = 0;
	BlockNumber totalblocks;
	TransactionId OldestXmin;
	BlockSamplerData bs;
	ReservoirStateData rstate;
<<<<<<< HEAD
=======
	TupleTableSlot *slot;
	TableScanDesc scan;
	BlockNumber nblocks;
	BlockNumber blksdone = 0;
>>>>>>> 8d1b9648

	Assert(targrows > 0);

	table_scan_analyze_beginscan(onerel, context);

	totalblocks = context->totalblocks;

	/* Need a cutoff xmin for HeapTupleSatisfiesVacuum */
	OldestXmin = GetOldestXmin(onerel, PROCARRAY_FLAGS_VACUUM);

	/* Prepare for sampling block numbers */
	nblocks = BlockSampler_Init(&bs, totalblocks, targrows, random());

	/* Report sampling block numbers */
	pgstat_progress_update_param(PROGRESS_ANALYZE_BLOCKS_TOTAL,
								 nblocks);

	/* Prepare for sampling rows */
	reservoir_init_selection_state(&rstate, targrows);

	/* Outer loop over blocks to sample */
	while (BlockSampler_HasMore(&bs))
	{
		BlockNumber targblock = BlockSampler_Next(&bs);

		vacuum_delay_point();

		if (!table_scan_analyze_next_block(targblock, context))
			continue;

		while (table_scan_analyze_next_tuple(OldestXmin, context))
		{
			/*
			 * The first targrows sample rows are simply copied into the
			 * reservoir. Then we start replacing tuples in the sample until
			 * we reach the end of the relation.  This algorithm is from Jeff
			 * Vitter's paper (see full citation in utils/misc/sampling.c). It
			 * works by repeatedly computing the number of tuples to skip
			 * before selecting a tuple, which replaces a randomly chosen
			 * element of the reservoir (current set of tuples).  At all times
			 * the reservoir is a true random sample of the tuples we've
			 * passed over so far, so when we fall off the end of the relation
			 * we're done.
			 */
			if (numrows < targrows)
			{
				table_scan_analyze_sample_tuple(numrows, false, context);

				numrows++;
			}
			else
			{
				/*
				 * t in Vitter's paper is the number of records already
				 * processed.  If we need to compute a new S value, we must
				 * use the not-yet-incremented value of samplerows as t.
				 */
				if (rowstoskip < 0)
					rowstoskip = reservoir_get_next_S(&rstate, samplerows, targrows);

				if (rowstoskip <= 0)
				{
					/*
					 * Found a suitable tuple, so save it, replacing one old
					 * tuple at random
					 */
					int			k = (int) (targrows * sampler_random_fract(rstate.randstate));

					Assert(k >= 0 && k < targrows);

					table_scan_analyze_sample_tuple(k, true, context);
				}

				rowstoskip -= 1;
			}

			samplerows += 1;
		}

		pgstat_progress_update_param(PROGRESS_ANALYZE_BLOCKS_DONE,
									 ++blksdone);
	}

	table_scan_analyze_endscan(context);

	/*
	 * Estimate total numbers of live and dead rows in relation, extrapolating
	 * on the assumption that the average tuple density in pages we didn't
	 * scan is the same as in the pages we did scan.  Since what we scanned is
	 * a random sample of the pages in the relation, this should be a good
	 * assumption.
	 */
	if (bs.m > 0)
	{
		totalrows = floor((context->liverows / bs.m) * totalblocks + 0.5);
		totaldeadrows = floor((context->deadrows / bs.m) * totalblocks + 0.5);
	}
	else
	{
		totalrows = 0.0;
		totaldeadrows = 0.0;
	}

	/*
	 * Emit some interesting relation info
	 */
	ereport(elevel,
			(errmsg("\"%s\": scanned %d of %u pages, "
					"containing %.0f live rows and %.0f dead rows; "
					"%d rows in sample, %.0f estimated total rows",
					RelationGetRelationName(onerel),
					bs.m, totalblocks,
					context->liverows,
					context->deadrows,
					numrows, totalrows)));

	context->totalrows += totalrows;
	context->totaldeadrows += totaldeadrows;
	context->totalsampledrows += numrows;
}


/*
 * acquire_inherited_sample_rows -- acquire sample rows from inheritance tree
 *
 * This has the same API as acquire_sample_rows, except that rows are
 * collected from all inheritance children as well as the specified table.
 * We fail and return zero if there are no inheritance children, or if all
 * children are foreign tables that don't support ANALYZE.
 */
static void
acquire_inherited_sample_rows(Relation onerel, int elevel,
							  AnalyzeSampleContext *context)
{
	List	   *tableOIDs;
	Relation   *rels;
	AcquireSampleRowsFunc *acquirefuncs;
	double	   *relblocks;
	double		totalblocks;
	int			nrels,
				i;
	ListCell   *lc;
	bool		has_child;

	/*
	 * Find all members of inheritance set.  We only need AccessShareLock on
	 * the children.
	 */
	tableOIDs =
		find_all_inheritors(RelationGetRelid(onerel), AccessShareLock, NULL);

	/*
	 * Check that there's at least one descendant, else fail.  This could
	 * happen despite analyze_rel's relhassubclass check, if table once had a
	 * child but no longer does.  In that case, we can clear the
	 * relhassubclass field so as not to make the same mistake again later.
	 * (This is safe because we hold ShareUpdateExclusiveLock.)
	 */
	if (list_length(tableOIDs) < 2)
	{
		/* CCI because we already updated the pg_class row in this command */
		CommandCounterIncrement();
		SetRelationHasSubclass(RelationGetRelid(onerel), false);
		ereport(elevel,
				(errmsg("skipping analyze of \"%s.%s\" inheritance tree --- this inheritance tree contains no child tables",
						get_namespace_name(RelationGetNamespace(onerel)),
						RelationGetRelationName(onerel))));
		return;
	}

	/*
	 * Identify acquirefuncs to use, and count blocks in all the relations.
	 * The result could overflow BlockNumber, so we use double arithmetic.
	 */
	rels = (Relation *) palloc(list_length(tableOIDs) * sizeof(Relation));
	acquirefuncs = (AcquireSampleRowsFunc *)
		palloc(list_length(tableOIDs) * sizeof(AcquireSampleRowsFunc));
	relblocks = (double *) palloc(list_length(tableOIDs) * sizeof(double));
	totalblocks = 0;
	nrels = 0;
	has_child = false;
	foreach(lc, tableOIDs)
	{
		Oid			childOID = lfirst_oid(lc);
		Relation	childrel;
		AcquireSampleRowsFunc acquirefunc = NULL;
		BlockNumber relpages = 0;

		/* We already got the needed lock */
		childrel = table_open(childOID, NoLock);

		/* Ignore if temp table of another backend */
		if (RELATION_IS_OTHER_TEMP(childrel))
		{
			/* ... but release the lock on it */
			Assert(childrel != onerel);
			table_close(childrel, AccessShareLock);
			continue;
		}

		/* Check table type (MATVIEW can't happen, but might as well allow) */
		if (childrel->rd_rel->relkind == RELKIND_RELATION ||
			childrel->rd_rel->relkind == RELKIND_MATVIEW)
		{
			/* Regular table, so use the regular row acquisition function */
			acquirefunc = acquire_sample_rows;
			relpages = RelationGetNumberOfBlocks(childrel);
		}
		else if (childrel->rd_rel->relkind == RELKIND_FOREIGN_TABLE)
		{
			/*
			 * For a foreign table, call the FDW's hook function to see
			 * whether it supports analysis.
			 */
			FdwRoutine *fdwroutine;
			bool		ok = false;

			fdwroutine = GetFdwRoutineForRelation(childrel, false);

			if (fdwroutine->AnalyzeForeignTable != NULL)
				ok = fdwroutine->AnalyzeForeignTable(childrel,
													 &acquirefunc,
													 &relpages);

			if (!ok)
			{
				/* ignore, but release the lock on it */
				Assert(childrel != onerel);
				table_close(childrel, AccessShareLock);
				continue;
			}
		}
		else
		{
			/*
			 * ignore, but release the lock on it.  don't try to unlock the
			 * passed-in relation
			 */
			Assert(childrel->rd_rel->relkind == RELKIND_PARTITIONED_TABLE);
			if (childrel != onerel)
				table_close(childrel, AccessShareLock);
			else
				table_close(childrel, NoLock);
			continue;
		}

		/* OK, we'll process this child */
		has_child = true;
		rels[nrels] = childrel;
		acquirefuncs[nrels] = acquirefunc;
		relblocks[nrels] = (double) relpages;
		totalblocks += (double) relpages;
		nrels++;
	}

	/*
	 * If we don't have at least one child table to consider, fail.  If the
	 * relation is a partitioned table, it's not counted as a child table.
	 */
	if (!has_child)
	{
		ereport(elevel,
				(errmsg("skipping analyze of \"%s.%s\" inheritance tree --- this inheritance tree contains no analyzable child tables",
						get_namespace_name(RelationGetNamespace(onerel)),
						RelationGetRelationName(onerel))));
		return;
	}

	/*
	 * Now sample rows from each relation, proportionally to its fraction of
	 * the total block count.  (This might be less than desirable if the child
	 * rels have radically different free-space percentages, but it's not
	 * clear that it's worth working harder.)
	 */
<<<<<<< HEAD
=======
	pgstat_progress_update_param(PROGRESS_ANALYZE_CHILD_TABLES_TOTAL,
								 nrels);
	numrows = 0;
	*totalrows = 0;
	*totaldeadrows = 0;
>>>>>>> 8d1b9648
	for (i = 0; i < nrels; i++)
	{
		Relation	childrel = rels[i];
		AcquireSampleRowsFunc acquirefunc = acquirefuncs[i];
		double		childblocks = relblocks[i];

		pgstat_progress_update_param(PROGRESS_ANALYZE_CURRENT_CHILD_TABLE_RELID,
									 RelationGetRelid(childrel));

		if (childblocks > 0)
		{
			int			childtargrows;

			childtargrows = (int) rint(context->totaltargrows * childblocks / totalblocks);
			/* Make sure we don't overrun due to roundoff error */
			childtargrows = Min(childtargrows, context->totaltargrows - context->totalsampledrows);
			if (childtargrows > 0)
			{
				InitAnalyzeSampleContextForChild(context, childrel, childtargrows);

				/* Fetch a random sample of the child's rows */
				(*acquirefunc) (childrel, elevel, context);
			}
		}

		/*
		 * Note: we cannot release the child-table locks, since we may have
		 * pointers to their TOAST tables in the sampled rows.
		 */
		table_close(childrel, NoLock);
		pgstat_progress_update_param(PROGRESS_ANALYZE_CHILD_TABLES_DONE,
									 i + 1);
	}
}


/*
 *	update_attstats() -- update attribute statistics for one relation
 *
 *		Statistics are stored in several places: the pg_class row for the
 *		relation has stats about the whole relation, and there is a
 *		pg_statistic row for each (non-system) attribute that has ever
 *		been analyzed.  The pg_class values are updated by VACUUM, not here.
 *
 *		pg_statistic rows are just added or updated normally.  This means
 *		that pg_statistic will probably contain some deleted rows at the
 *		completion of a vacuum cycle, unless it happens to get vacuumed last.
 *
 *		To keep things simple, we punt for pg_statistic, and don't try
 *		to compute or store rows for pg_statistic itself in pg_statistic.
 *		This could possibly be made to work, but it's not worth the trouble.
 *		Note analyze_rel() has seen to it that we won't come here when
 *		vacuuming pg_statistic itself.
 *
 *		Note: there would be a race condition here if two backends could
 *		ANALYZE the same table concurrently.  Presently, we lock that out
 *		by taking a self-exclusive lock on the relation in analyze_rel().
 */
static void
update_attstats(Oid relid, bool inh, int natts, VacAttrStats **vacattrstats)
{
	Relation	sd;
	int			attno;

	if (natts <= 0)
		return;					/* nothing to do */

	sd = table_open(StatisticRelationId, RowExclusiveLock);

	for (attno = 0; attno < natts; attno++)
	{
		VacAttrStats *stats = vacattrstats[attno];
		HeapTuple	stup,
					oldtup;
		int			i,
					k,
					n;
		Datum		values[Natts_pg_statistic];
		bool		nulls[Natts_pg_statistic];
		bool		replaces[Natts_pg_statistic];

		/* Ignore attr if we weren't able to collect stats */
		if (!stats->stats_valid)
			continue;

		/*
		 * Construct a new pg_statistic tuple
		 */
		for (i = 0; i < Natts_pg_statistic; ++i)
		{
			nulls[i] = false;
			replaces[i] = true;
		}

		values[Anum_pg_statistic_starelid - 1] = ObjectIdGetDatum(relid);
		values[Anum_pg_statistic_staattnum - 1] = Int16GetDatum(stats->attr->attnum);
		values[Anum_pg_statistic_stainherit - 1] = BoolGetDatum(inh);
		values[Anum_pg_statistic_stanullfrac - 1] = Float4GetDatum(stats->stanullfrac);
		values[Anum_pg_statistic_stadiskfrac - 1] = Float4GetDatum(stats->stadiskfrac);
		values[Anum_pg_statistic_stawidth - 1] = Int32GetDatum(stats->stawidth);
		values[Anum_pg_statistic_stadistinct - 1] = Float4GetDatum(stats->stadistinct);
		i = Anum_pg_statistic_stakind1 - 1;
		for (k = 0; k < STATISTIC_NUM_SLOTS; k++)
		{
			values[i++] = Int16GetDatum(stats->stakind[k]); /* stakindN */
		}
		i = Anum_pg_statistic_staop1 - 1;
		for (k = 0; k < STATISTIC_NUM_SLOTS; k++)
		{
			values[i++] = ObjectIdGetDatum(stats->staop[k]);	/* staopN */
		}
		i = Anum_pg_statistic_stacoll1 - 1;
		for (k = 0; k < STATISTIC_NUM_SLOTS; k++)
		{
			values[i++] = ObjectIdGetDatum(stats->stacoll[k]);	/* stacollN */
		}
		i = Anum_pg_statistic_stanumbers1 - 1;
		for (k = 0; k < STATISTIC_NUM_SLOTS; k++)
		{
			int			nnum = stats->numnumbers[k];

			if (nnum > 0)
			{
				Datum	   *numdatums = (Datum *) palloc(nnum * sizeof(Datum));
				ArrayType  *arry;

				for (n = 0; n < nnum; n++)
					numdatums[n] = Float4GetDatum(stats->stanumbers[k][n]);
				/* XXX knows more than it should about type float4: */
				arry = construct_array(numdatums, nnum,
									   FLOAT4OID,
									   sizeof(float4), true, TYPALIGN_INT);
				values[i++] = PointerGetDatum(arry);	/* stanumbersN */
			}
			else
			{
				nulls[i] = true;
				values[i++] = (Datum) 0;
			}
		}
		i = Anum_pg_statistic_stavalues1 - 1;
		for (k = 0; k < STATISTIC_NUM_SLOTS; k++)
		{
			if (stats->numvalues[k] > 0)
			{
				ArrayType  *arry;

				arry = construct_array(stats->stavalues[k],
									   stats->numvalues[k],
									   stats->statypid[k],
									   stats->statyplen[k],
									   stats->statypbyval[k],
									   stats->statypalign[k]);
				values[i++] = PointerGetDatum(arry);	/* stavaluesN */
			}
			else
			{
				nulls[i] = true;
				values[i++] = (Datum) 0;
			}
		}

		/* Is there already a pg_statistic tuple for this attribute? */
		oldtup = SearchSysCache3(STATRELATTINH,
								 ObjectIdGetDatum(relid),
								 Int16GetDatum(stats->attr->attnum),
								 BoolGetDatum(inh));

		if (HeapTupleIsValid(oldtup))
		{
			/* Yes, replace it */
			stup = heap_modify_tuple(oldtup,
									 RelationGetDescr(sd),
									 values,
									 nulls,
									 replaces);
			ReleaseSysCache(oldtup);
			CatalogTupleUpdate(sd, &stup->t_self, stup);
		}
		else
		{
			/* No, insert new tuple */
			stup = heap_form_tuple(RelationGetDescr(sd), values, nulls);
			CatalogTupleInsert(sd, stup);
		}

		heap_freetuple(stup);
	}

	table_close(sd, RowExclusiveLock);
}

/*
 * Standard fetch function for use by compute_stats subroutines.
 *
 * This exists to provide some insulation between compute_stats routines
 * and the actual storage of the sample data.
 */
static Datum
std_fetch_func(VacAttrStatsP stats, int rownum, bool *isNull)
{
	int			attnum = stats->tupattnum;
	HeapTuple	tuple = stats->rows[rownum];
	TupleDesc	tupDesc = stats->tupDesc;

	return heap_getattr(tuple, attnum, tupDesc, isNull);
}

/*
 * Fetch function for analyzing index expressions.
 *
 * We have not bothered to construct index tuples, instead the data is
 * just in Datum arrays.
 */
static Datum
ind_fetch_func(VacAttrStatsP stats, int rownum, bool *isNull)
{
	int			i;

	/* exprvals and exprnulls are already offset for proper column */
	i = rownum * stats->rowstride;
	*isNull = stats->exprnulls[i];
	return stats->exprvals[i];
}


/*==========================================================================
 *
 * Code below this point represents the "standard" type-specific statistics
 * analysis algorithms.  This code can be replaced on a per-data-type basis
 * by setting a nonzero value in pg_type.typanalyze.
 *
 *==========================================================================
 */


/*
 * To avoid consuming too much memory during analysis and/or too much space
 * in the resulting pg_statistic rows, we ignore varlena datums that are wider
 * than WIDTH_THRESHOLD (after detoasting!).  This is legitimate for MCV
 * and distinct-value calculations since a wide value is unlikely to be
 * duplicated at all, much less be a most-common value.  For the same reason,
 * ignoring wide values will not affect our estimates of histogram bin
 * boundaries very much.
 */
#define WIDTH_THRESHOLD  1024

#define swapInt(a,b)	do {int _tmp; _tmp=a; a=b; b=_tmp;} while(0)
#define swapDatum(a,b)	do {Datum _tmp; _tmp=a; a=b; b=_tmp;} while(0)

/*
 * Extra information used by the default analysis routines
 */
typedef struct
{
	int			count;			/* # of duplicates */
	int			first;			/* values[] index of first occurrence */
} ScalarMCVItem;

typedef struct
{
	SortSupport ssup;
	int		   *tupnoLink;
} CompareScalarsContext;


static void compute_trivial_stats(VacAttrStatsP stats,
								  AnalyzeAttrFetchFunc fetchfunc,
								  int samplerows,
								  double totalrows);
static void compute_distinct_stats(VacAttrStatsP stats,
								   AnalyzeAttrFetchFunc fetchfunc,
								   int samplerows,
								   double totalrows);
static void compute_scalar_stats(VacAttrStatsP stats,
								 AnalyzeAttrFetchFunc fetchfunc,
								 int samplerows,
								 double totalrows);
static int	compare_scalars(const void *a, const void *b, void *arg);
static int	compare_mcvs(const void *a, const void *b);
static int	analyze_mcv_list(int *mcv_counts,
							 int num_mcv,
							 double stadistinct,
							 double stanullfrac,
							 int samplerows,
							 double totalrows);


/*
 * std_typanalyze -- the default type-specific typanalyze function
 */
bool
std_typanalyze(VacAttrStats *stats)
{
	Form_pg_attribute attr = stats->attr;
	Oid			ltopr;
	Oid			eqopr;
	StdAnalyzeData *mystats;

	/* If the attstattarget column is negative, use the default value */
	/* NB: it is okay to scribble on stats->attr since it's a copy */
	if (attr->attstattarget < 0)
		attr->attstattarget = default_statistics_target;

	/* Look for default "<" and "=" operators for column's type */
	get_sort_group_operators(stats->attrtypid,
							 false, false, false,
							 &ltopr, &eqopr, NULL,
							 NULL);

	/* Save the operator info for compute_stats routines */
	mystats = (StdAnalyzeData *) palloc(sizeof(StdAnalyzeData));
	mystats->eqopr = eqopr;
	mystats->eqfunc = OidIsValid(eqopr) ? get_opcode(eqopr) : InvalidOid;
	mystats->ltopr = ltopr;
	stats->extra_data = mystats;

	/*
	 * Determine which standard statistics algorithm to use
	 */
	if (OidIsValid(eqopr) && OidIsValid(ltopr))
	{
		/* Seems to be a scalar datatype */
		stats->compute_stats = compute_scalar_stats;
		/*--------------------
		 * The following choice of minrows is based on the paper
		 * "Random sampling for histogram construction: how much is enough?"
		 * by Surajit Chaudhuri, Rajeev Motwani and Vivek Narasayya, in
		 * Proceedings of ACM SIGMOD International Conference on Management
		 * of Data, 1998, Pages 436-447.  Their Corollary 1 to Theorem 5
		 * says that for table size n, histogram size k, maximum relative
		 * error in bin size f, and error probability gamma, the minimum
		 * random sample size is
		 *		r = 4 * k * ln(2*n/gamma) / f^2
		 * Taking f = 0.5, gamma = 0.01, n = 10^6 rows, we obtain
		 *		r = 305.82 * k
		 * Note that because of the log function, the dependence on n is
		 * quite weak; even at n = 10^12, a 300*k sample gives <= 0.66
		 * bin size error with probability 0.99.  So there's no real need to
		 * scale for n, which is a good thing because we don't necessarily
		 * know it at this point.
		 *--------------------
		 */
		stats->minrows = 300 * attr->attstattarget;
	}
	else if (OidIsValid(eqopr))
	{
		/* We can still recognize distinct values */
		stats->compute_stats = compute_distinct_stats;
		/* Might as well use the same minrows as above */
		stats->minrows = 300 * attr->attstattarget;
	}
	else
	{
		/* Can't do much but the trivial stuff */
		stats->compute_stats = compute_trivial_stats;
		/* Might as well use the same minrows as above */
		stats->minrows = 300 * attr->attstattarget;
	}

	return true;
}


/*
 *	compute_trivial_stats() -- compute very basic column statistics
 *
 *	We use this when we cannot find a hash "=" operator for the datatype.
 *
 *	We determine the fraction of non-null rows and the average datum width.
 */
static void
compute_trivial_stats(VacAttrStatsP stats,
					  AnalyzeAttrFetchFunc fetchfunc,
					  int samplerows,
					  double totalrows)
{
	int			i;
	int			null_cnt = 0;
	int			nonnull_cnt = 0;
	double		total_width = 0;
	bool		is_varlena = (!stats->attrtype->typbyval &&
							  stats->attrtype->typlen == -1);
	bool		is_varwidth = (!stats->attrtype->typbyval &&
							   stats->attrtype->typlen < 0);

	for (i = 0; i < samplerows; i++)
	{
		Datum		value;
		bool		isnull;

		vacuum_delay_point();

		value = fetchfunc(stats, i, &isnull);

		/* Check for null/nonnull */
		if (isnull)
		{
			null_cnt++;
			continue;
		}
		nonnull_cnt++;

		/*
		 * If it's a variable-width field, add up widths for average width
		 * calculation.  Note that if the value is toasted, we use the toasted
		 * width.  We don't bother with this calculation if it's a fixed-width
		 * type.
		 */
		if (is_varlena)
		{
			total_width += VARSIZE_ANY(DatumGetPointer(value));
		}
		else if (is_varwidth)
		{
			/* must be cstring */
			total_width += strlen(DatumGetCString(value)) + 1;
		}
	}

	/* We can only compute average width if we found some non-null values. */
	if (nonnull_cnt > 0)
	{
		stats->stats_valid = true;
		/* Do the simple null-frac and width stats */
		stats->stanullfrac = (double) null_cnt / (double) samplerows;
		if (is_varwidth)
			stats->stawidth = total_width / (double) nonnull_cnt;
		else
			stats->stawidth = stats->attrtype->typlen;
		stats->stadistinct = 0.0;	/* "unknown" */
	}
	else if (null_cnt > 0)
	{
		/* We found only nulls; assume the column is entirely null */
		stats->stats_valid = true;
		stats->stanullfrac = 1.0;
		if (is_varwidth)
			stats->stawidth = 0;	/* "unknown" */
		else
			stats->stawidth = stats->attrtype->typlen;
		stats->stadistinct = 0.0;	/* "unknown" */
	}
}


/*
 *	compute_distinct_stats() -- compute column statistics including ndistinct
 *
 *	We use this when we can find only an "=" operator for the datatype.
 *
 *	We determine the fraction of non-null rows, the average width, the
 *	most common values, and the (estimated) number of distinct values.
 *
 *	The most common values are determined by brute force: we keep a list
 *	of previously seen values, ordered by number of times seen, as we scan
 *	the samples.  A newly seen value is inserted just after the last
 *	multiply-seen value, causing the bottommost (oldest) singly-seen value
 *	to drop off the list.  The accuracy of this method, and also its cost,
 *	depend mainly on the length of the list we are willing to keep.
 */
static void
compute_distinct_stats(VacAttrStatsP stats,
					   AnalyzeAttrFetchFunc fetchfunc,
					   int samplerows,
					   double totalrows)
{
	int			i;
	int			null_cnt = 0;
	int			nonnull_cnt = 0;
	int			toowide_cnt = 0;
	double		total_width = 0;
	bool		is_varlena = (!stats->attrtype->typbyval &&
							  stats->attrtype->typlen == -1);
	bool		is_varwidth = (!stats->attrtype->typbyval &&
							   stats->attrtype->typlen < 0);
	FmgrInfo	f_cmpeq;
	typedef struct
	{
		Datum		value;
		int			count;
	} TrackItem;
	TrackItem  *track;
	int			track_cnt,
				track_max;
	int			num_mcv = stats->attr->attstattarget;
	StdAnalyzeData *mystats = (StdAnalyzeData *) stats->extra_data;

	/*
	 * We track up to 2*n values for an n-element MCV list; but at least 10
	 */
	track_max = 2 * num_mcv;
	if (track_max < 10)
		track_max = 10;
	track = (TrackItem *) palloc(track_max * sizeof(TrackItem));
	track_cnt = 0;

	fmgr_info(mystats->eqfunc, &f_cmpeq);

	for (i = 0; i < samplerows; i++)
	{
		Datum		value;
		bool		isnull;
		bool		match;
		int			firstcount1,
					j;

		vacuum_delay_point();

		value = fetchfunc(stats, i, &isnull);

		/* Check for null/nonnull */
		if (isnull)
		{
			null_cnt++;
			continue;
		}
		nonnull_cnt++;

		/*
		 * If it's a variable-width field, add up widths for average width
		 * calculation.  Note that if the value is toasted, we use the toasted
		 * width.  We don't bother with this calculation if it's a fixed-width
		 * type.
		 */
		if (is_varlena)
		{
			total_width += VARSIZE_ANY(DatumGetPointer(value));

			/*
			 * If the value is toasted, we want to detoast it just once to
			 * avoid repeated detoastings and resultant excess memory usage
			 * during the comparisons.  Also, check to see if the value is
			 * excessively wide, and if so don't detoast at all --- just
			 * ignore the value.
			 */
			if (toast_raw_datum_size(value) > WIDTH_THRESHOLD)
			{
				toowide_cnt++;
				continue;
			}
			value = PointerGetDatum(PG_DETOAST_DATUM(value));
		}
		else if (is_varwidth)
		{
			/* must be cstring */
			total_width += strlen(DatumGetCString(value)) + 1;
		}

		/*
		 * See if the value matches anything we're already tracking.
		 */
		match = false;
		firstcount1 = track_cnt;
		for (j = 0; j < track_cnt; j++)
		{
			if (DatumGetBool(FunctionCall2Coll(&f_cmpeq,
											   stats->attrcollid,
											   value, track[j].value)))
			{
				match = true;
				break;
			}
			if (j < firstcount1 && track[j].count == 1)
				firstcount1 = j;
		}

		if (match)
		{
			/* Found a match */
			track[j].count++;
			/* This value may now need to "bubble up" in the track list */
			while (j > 0 && track[j].count > track[j - 1].count)
			{
				swapDatum(track[j].value, track[j - 1].value);
				swapInt(track[j].count, track[j - 1].count);
				j--;
			}
		}
		else
		{
			/* No match.  Insert at head of count-1 list */
			if (track_cnt < track_max)
				track_cnt++;
			for (j = track_cnt - 1; j > firstcount1; j--)
			{
				track[j].value = track[j - 1].value;
				track[j].count = track[j - 1].count;
			}
			if (firstcount1 < track_cnt)
			{
				track[firstcount1].value = value;
				track[firstcount1].count = 1;
			}
		}
	}

	/* We can only compute real stats if we found some non-null values. */
	if (nonnull_cnt > 0)
	{
		int			nmultiple,
					summultiple;

		stats->stats_valid = true;
		/* Do the simple null-frac and width stats */
		stats->stanullfrac = (double) null_cnt / (double) samplerows;
		if (is_varwidth)
			stats->stawidth = total_width / (double) nonnull_cnt;
		else
			stats->stawidth = stats->attrtype->typlen;

		/* Count the number of values we found multiple times */
		summultiple = 0;
		for (nmultiple = 0; nmultiple < track_cnt; nmultiple++)
		{
			if (track[nmultiple].count == 1)
				break;
			summultiple += track[nmultiple].count;
		}

		if (nmultiple == 0)
		{
			/*
			 * If we found no repeated non-null values, assume it's a unique
			 * column; but be sure to discount for any nulls we found.
			 */
			stats->stadistinct = -1.0 * (1.0 - stats->stanullfrac);
		}
		else if (track_cnt < track_max && toowide_cnt == 0 &&
				 nmultiple == track_cnt)
		{
			/*
			 * Our track list includes every value in the sample, and every
			 * value appeared more than once.  Assume the column has just
			 * these values.  (This case is meant to address columns with
			 * small, fixed sets of possible values, such as boolean or enum
			 * columns.  If there are any values that appear just once in the
			 * sample, including too-wide values, we should assume that that's
			 * not what we're dealing with.)
			 */
			stats->stadistinct = track_cnt;
		}
		else
		{
			/*----------
			 * Estimate the number of distinct values using the estimator
			 * proposed by Haas and Stokes in IBM Research Report RJ 10025:
			 *		n*d / (n - f1 + f1*n/N)
			 * where f1 is the number of distinct values that occurred
			 * exactly once in our sample of n rows (from a total of N),
			 * and d is the total number of distinct values in the sample.
			 * This is their Duj1 estimator; the other estimators they
			 * recommend are considerably more complex, and are numerically
			 * very unstable when n is much smaller than N.
			 *
			 * In this calculation, we consider only non-nulls.  We used to
			 * include rows with null values in the n and N counts, but that
			 * leads to inaccurate answers in columns with many nulls, and
			 * it's intuitively bogus anyway considering the desired result is
			 * the number of distinct non-null values.
			 *
			 * We assume (not very reliably!) that all the multiply-occurring
			 * values are reflected in the final track[] list, and the other
			 * nonnull values all appeared but once.  (XXX this usually
			 * results in a drastic overestimate of ndistinct.  Can we do
			 * any better?)
			 *----------
			 */
			int			f1 = nonnull_cnt - summultiple;
			int			d = f1 + nmultiple;
			double		n = samplerows - null_cnt;
			double		N = totalrows * (1.0 - stats->stanullfrac);
			double		stadistinct;

			/* N == 0 shouldn't happen, but just in case ... */
			if (N > 0)
				stadistinct = (n * d) / ((n - f1) + f1 * n / N);
			else
				stadistinct = 0;

			/* Clamp to sane range in case of roundoff error */
			if (stadistinct < d)
				stadistinct = d;
			if (stadistinct > N)
				stadistinct = N;
			/* And round to integer */
			stats->stadistinct = floor(stadistinct + 0.5);
		}

		/*
		 * If we estimated the number of distinct values at more than 10% of
		 * the total row count (a very arbitrary limit), then assume that
		 * stadistinct should scale with the row count rather than be a fixed
		 * value.
		 */
		if (stats->stadistinct > 0.1 * totalrows)
			stats->stadistinct = -(stats->stadistinct / totalrows);

		/*
		 * Decide how many values are worth storing as most-common values. If
		 * we are able to generate a complete MCV list (all the values in the
		 * sample will fit, and we think these are all the ones in the table),
		 * then do so.  Otherwise, store only those values that are
		 * significantly more common than the values not in the list.
		 *
		 * Note: the first of these cases is meant to address columns with
		 * small, fixed sets of possible values, such as boolean or enum
		 * columns.  If we can *completely* represent the column population by
		 * an MCV list that will fit into the stats target, then we should do
		 * so and thus provide the planner with complete information.  But if
		 * the MCV list is not complete, it's generally worth being more
		 * selective, and not just filling it all the way up to the stats
		 * target.
		 */
		if (track_cnt < track_max && toowide_cnt == 0 &&
			stats->stadistinct > 0 &&
			track_cnt <= num_mcv)
		{
			/* Track list includes all values seen, and all will fit */
			num_mcv = track_cnt;
		}
		else
		{
			int		   *mcv_counts;

			/* Incomplete list; decide how many values are worth keeping */
			if (num_mcv > track_cnt)
				num_mcv = track_cnt;

			if (num_mcv > 0)
			{
				mcv_counts = (int *) palloc(num_mcv * sizeof(int));
				for (i = 0; i < num_mcv; i++)
					mcv_counts[i] = track[i].count;

				num_mcv = analyze_mcv_list(mcv_counts, num_mcv,
										   stats->stadistinct,
										   stats->stanullfrac,
										   samplerows, totalrows);
			}
		}

		/* Generate MCV slot entry */
		if (num_mcv > 0)
		{
			MemoryContext old_context;
			Datum	   *mcv_values;
			float4	   *mcv_freqs;

			/* Must copy the target values into anl_context */
			old_context = MemoryContextSwitchTo(stats->anl_context);
			mcv_values = (Datum *) palloc(num_mcv * sizeof(Datum));
			mcv_freqs = (float4 *) palloc(num_mcv * sizeof(float4));
			for (i = 0; i < num_mcv; i++)
			{
				mcv_values[i] = datumCopy(track[i].value,
										  stats->attrtype->typbyval,
										  stats->attrtype->typlen);
				mcv_freqs[i] = (double) track[i].count / (double) samplerows;
			}
			MemoryContextSwitchTo(old_context);

			stats->stakind[0] = STATISTIC_KIND_MCV;
			stats->staop[0] = mystats->eqopr;
			stats->stacoll[0] = stats->attrcollid;
			stats->stanumbers[0] = mcv_freqs;
			stats->numnumbers[0] = num_mcv;
			stats->stavalues[0] = mcv_values;
			stats->numvalues[0] = num_mcv;

			/*
			 * Accept the defaults for stats->statypid and others. They have
			 * been set before we were called (see vacuum.h)
			 */
		}
	}
	else if (null_cnt > 0)
	{
		/* We found only nulls; assume the column is entirely null */
		stats->stats_valid = true;
		stats->stanullfrac = 1.0;
		if (is_varwidth)
			stats->stawidth = 0;	/* "unknown" */
		else
			stats->stawidth = stats->attrtype->typlen;
		stats->stadistinct = 0.0;	/* "unknown" */
	}

	/* We don't need to bother cleaning up any of our temporary palloc's */
}


/*
 *	compute_scalar_stats() -- compute column statistics
 *
 *	We use this when we can find "=" and "<" operators for the datatype.
 *
 *	We determine the fraction of non-null rows, the average width, the
 *	most common values, the (estimated) number of distinct values, the
 *	distribution histogram, and the correlation of physical to logical order.
 *
 *	The desired stats can be determined fairly easily after sorting the
 *	data values into order.
 */
static void
compute_scalar_stats(VacAttrStatsP stats,
					 AnalyzeAttrFetchFunc fetchfunc,
					 int samplerows,
					 double totalrows)
{
	int			i;
	int			null_cnt = 0;
	int			nonnull_cnt = 0;
	int			toowide_cnt = 0;
	double		total_width = 0;
	bool		is_varlena = (!stats->attrtype->typbyval &&
							  stats->attrtype->typlen == -1);
	bool		is_varwidth = (!stats->attrtype->typbyval &&
							   stats->attrtype->typlen < 0);
	double		corr_xysum;
	SortSupportData ssup;
	ScalarItem *values;
	int			values_cnt = 0;
	int		   *tupnoLink;
	ScalarMCVItem *track;
	int			track_cnt = 0;
	int			num_mcv = stats->attr->attstattarget;
	int			num_bins = stats->attr->attstattarget;
	StdAnalyzeData *mystats = (StdAnalyzeData *) stats->extra_data;

	values = (ScalarItem *) palloc(samplerows * sizeof(ScalarItem));
	tupnoLink = (int *) palloc(samplerows * sizeof(int));
	track = (ScalarMCVItem *) palloc(num_mcv * sizeof(ScalarMCVItem));

	memset(&ssup, 0, sizeof(ssup));
	ssup.ssup_cxt = CurrentMemoryContext;
	ssup.ssup_collation = stats->attrcollid;
	ssup.ssup_nulls_first = false;

	/*
	 * For now, don't perform abbreviated key conversion, because full values
	 * are required for MCV slot generation.  Supporting that optimization
	 * would necessitate teaching compare_scalars() to call a tie-breaker.
	 */
	ssup.abbreviate = false;

	PrepareSortSupportFromOrderingOp(mystats->ltopr, &ssup);

	/* Initial scan to find sortable values */
	for (i = 0; i < samplerows; i++)
	{
		Datum		value;
		bool		isnull;

		vacuum_delay_point();

		value = fetchfunc(stats, i, &isnull);

		/* Check for null/nonnull */
		if (isnull)
		{
			null_cnt++;
			continue;
		}
		nonnull_cnt++;

		/*
		 * If it's a variable-width field, add up widths for average width
		 * calculation.  Note that if the value is toasted, we use the toasted
		 * width.  We don't bother with this calculation if it's a fixed-width
		 * type.
		 */
		if (is_varlena)
		{
			total_width += VARSIZE_ANY(DatumGetPointer(value));

			/*
			 * If the value is toasted, we want to detoast it just once to
			 * avoid repeated detoastings and resultant excess memory usage
			 * during the comparisons.  Also, check to see if the value is
			 * excessively wide, and if so don't detoast at all --- just
			 * ignore the value.
			 */
			if (toast_raw_datum_size(value) > WIDTH_THRESHOLD)
			{
				toowide_cnt++;
				continue;
			}
			value = PointerGetDatum(PG_DETOAST_DATUM(value));
		}
		else if (is_varwidth)
		{
			/* must be cstring */
			total_width += strlen(DatumGetCString(value)) + 1;
		}

		/* Add it to the list to be sorted */
		values[values_cnt].value = value;
		values[values_cnt].tupno = values_cnt;
		tupnoLink[values_cnt] = values_cnt;
		values_cnt++;
	}

	/* We can only compute real stats if we found some sortable values. */
	if (values_cnt > 0)
	{
		int			ndistinct,	/* # distinct values in sample */
					nmultiple,	/* # that appear multiple times */
					num_hist,
					dups_cnt;
		int			slot_idx = 0;
		CompareScalarsContext cxt;

		/* Sort the collected values */
		cxt.ssup = &ssup;
		cxt.tupnoLink = tupnoLink;
		qsort_arg((void *) values, values_cnt, sizeof(ScalarItem),
				  compare_scalars, (void *) &cxt);

		/*
		 * Now scan the values in order, find the most common ones, and also
		 * accumulate ordering-correlation statistics.
		 *
		 * To determine which are most common, we first have to count the
		 * number of duplicates of each value.  The duplicates are adjacent in
		 * the sorted list, so a brute-force approach is to compare successive
		 * datum values until we find two that are not equal. However, that
		 * requires N-1 invocations of the datum comparison routine, which are
		 * completely redundant with work that was done during the sort.  (The
		 * sort algorithm must at some point have compared each pair of items
		 * that are adjacent in the sorted order; otherwise it could not know
		 * that it's ordered the pair correctly.) We exploit this by having
		 * compare_scalars remember the highest tupno index that each
		 * ScalarItem has been found equal to.  At the end of the sort, a
		 * ScalarItem's tupnoLink will still point to itself if and only if it
		 * is the last item of its group of duplicates (since the group will
		 * be ordered by tupno).
		 */
		corr_xysum = 0;
		ndistinct = 0;
		nmultiple = 0;
		dups_cnt = 0;
		for (i = 0; i < values_cnt; i++)
		{
			int			tupno = values[i].tupno;

			corr_xysum += ((double) i) * ((double) tupno);
			dups_cnt++;
			if (tupnoLink[tupno] == tupno)
			{
				/* Reached end of duplicates of this value */
				ndistinct++;
				if (dups_cnt > 1)
				{
					nmultiple++;
					if (track_cnt < num_mcv ||
						dups_cnt > track[track_cnt - 1].count)
					{
						/*
						 * Found a new item for the mcv list; find its
						 * position, bubbling down old items if needed. Loop
						 * invariant is that j points at an empty/ replaceable
						 * slot.
						 */
						int			j;

						if (track_cnt < num_mcv)
							track_cnt++;
						for (j = track_cnt - 1; j > 0; j--)
						{
							if (dups_cnt <= track[j - 1].count)
								break;
							track[j].count = track[j - 1].count;
							track[j].first = track[j - 1].first;
						}
						track[j].count = dups_cnt;
						track[j].first = i + 1 - dups_cnt;
					}
				}
				dups_cnt = 0;
			}
		}

		stats->stats_valid = true;
		/* Do the simple null-frac and width stats */
		stats->stanullfrac = (double) null_cnt / (double) samplerows;
		if (is_varwidth)
			stats->stawidth = total_width / (double) nonnull_cnt;
		else
			stats->stawidth = stats->attrtype->typlen;

		if (nmultiple == 0)
		{
			/*
			 * If we found no repeated non-null values, assume it's a unique
			 * column; but be sure to discount for any nulls we found.
			 */
			stats->stadistinct = -1.0 * (1.0 - stats->stanullfrac);
		}
		else if (toowide_cnt == 0 && nmultiple == ndistinct)
		{
			/*
			 * Every value in the sample appeared more than once.  Assume the
			 * column has just these values.  (This case is meant to address
			 * columns with small, fixed sets of possible values, such as
			 * boolean or enum columns.  If there are any values that appear
			 * just once in the sample, including too-wide values, we should
			 * assume that that's not what we're dealing with.)
			 */
			stats->stadistinct = ndistinct;
		}
		else
		{
			/*----------
			 * Estimate the number of distinct values using the estimator
			 * proposed by Haas and Stokes in IBM Research Report RJ 10025:
			 *		n*d / (n - f1 + f1*n/N)
			 * where f1 is the number of distinct values that occurred
			 * exactly once in our sample of n rows (from a total of N),
			 * and d is the total number of distinct values in the sample.
			 * This is their Duj1 estimator; the other estimators they
			 * recommend are considerably more complex, and are numerically
			 * very unstable when n is much smaller than N.
			 *
			 * In this calculation, we consider only non-nulls.  We used to
			 * include rows with null values in the n and N counts, but that
			 * leads to inaccurate answers in columns with many nulls, and
			 * it's intuitively bogus anyway considering the desired result is
			 * the number of distinct non-null values.
			 *
			 * Overwidth values are assumed to have been distinct.
			 *----------
			 */
			int			f1 = ndistinct - nmultiple + toowide_cnt;
			int			d = f1 + nmultiple;
			double		n = samplerows - null_cnt;
			double		N = totalrows * (1.0 - stats->stanullfrac);
			double		stadistinct;

			/* N == 0 shouldn't happen, but just in case ... */
			if (N > 0)
				stadistinct = (n * d) / ((n - f1) + f1 * n / N);
			else
				stadistinct = 0;

			/* Clamp to sane range in case of roundoff error */
			if (stadistinct < d)
				stadistinct = d;
			if (stadistinct > N)
				stadistinct = N;
			/* And round to integer */
			stats->stadistinct = floor(stadistinct + 0.5);
		}

		/*
		 * If we estimated the number of distinct values at more than 10% of
		 * the total row count (a very arbitrary limit), then assume that
		 * stadistinct should scale with the row count rather than be a fixed
		 * value.
		 */
		if (stats->stadistinct > 0.1 * totalrows)
			stats->stadistinct = -(stats->stadistinct / totalrows);

		/*
		 * Decide how many values are worth storing as most-common values. If
		 * we are able to generate a complete MCV list (all the values in the
		 * sample will fit, and we think these are all the ones in the table),
		 * then do so.  Otherwise, store only those values that are
		 * significantly more common than the values not in the list.
		 *
		 * Note: the first of these cases is meant to address columns with
		 * small, fixed sets of possible values, such as boolean or enum
		 * columns.  If we can *completely* represent the column population by
		 * an MCV list that will fit into the stats target, then we should do
		 * so and thus provide the planner with complete information.  But if
		 * the MCV list is not complete, it's generally worth being more
		 * selective, and not just filling it all the way up to the stats
		 * target.
		 */
		if (track_cnt == ndistinct && toowide_cnt == 0 &&
			stats->stadistinct > 0 &&
			track_cnt <= num_mcv)
		{
			/* Track list includes all values seen, and all will fit */
			num_mcv = track_cnt;
		}
		else
		{
			int		   *mcv_counts;

			/* Incomplete list; decide how many values are worth keeping */
			if (num_mcv > track_cnt)
				num_mcv = track_cnt;

			if (num_mcv > 0)
			{
				mcv_counts = (int *) palloc(num_mcv * sizeof(int));
				for (i = 0; i < num_mcv; i++)
					mcv_counts[i] = track[i].count;

				num_mcv = analyze_mcv_list(mcv_counts, num_mcv,
										   stats->stadistinct,
										   stats->stanullfrac,
										   samplerows, totalrows);
			}
		}

		/* Generate MCV slot entry */
		if (num_mcv > 0)
		{
			MemoryContext old_context;
			Datum	   *mcv_values;
			float4	   *mcv_freqs;

			/* Must copy the target values into anl_context */
			old_context = MemoryContextSwitchTo(stats->anl_context);
			mcv_values = (Datum *) palloc(num_mcv * sizeof(Datum));
			mcv_freqs = (float4 *) palloc(num_mcv * sizeof(float4));
			for (i = 0; i < num_mcv; i++)
			{
				mcv_values[i] = datumCopy(values[track[i].first].value,
										  stats->attrtype->typbyval,
										  stats->attrtype->typlen);
				mcv_freqs[i] = (double) track[i].count / (double) samplerows;
			}
			MemoryContextSwitchTo(old_context);

			stats->stakind[slot_idx] = STATISTIC_KIND_MCV;
			stats->staop[slot_idx] = mystats->eqopr;
			stats->stacoll[slot_idx] = stats->attrcollid;
			stats->stanumbers[slot_idx] = mcv_freqs;
			stats->numnumbers[slot_idx] = num_mcv;
			stats->stavalues[slot_idx] = mcv_values;
			stats->numvalues[slot_idx] = num_mcv;

			/*
			 * Accept the defaults for stats->statypid and others. They have
			 * been set before we were called (see vacuum.h)
			 */
			slot_idx++;
		}

		/*
		 * Generate a histogram slot entry if there are at least two distinct
		 * values not accounted for in the MCV list.  (This ensures the
		 * histogram won't collapse to empty or a singleton.)
		 */
		num_hist = ndistinct - num_mcv;
		if (num_hist > num_bins)
			num_hist = num_bins + 1;
		if (num_hist >= 2)
		{
			MemoryContext old_context;
			Datum	   *hist_values;
			int			nvals;
			int			pos,
						posfrac,
						delta,
						deltafrac;

			/* Sort the MCV items into position order to speed next loop */
			qsort((void *) track, num_mcv,
				  sizeof(ScalarMCVItem), compare_mcvs);

			/*
			 * Collapse out the MCV items from the values[] array.
			 *
			 * Note we destroy the values[] array here... but we don't need it
			 * for anything more.  We do, however, still need values_cnt.
			 * nvals will be the number of remaining entries in values[].
			 */
			if (num_mcv > 0)
			{
				int			src,
							dest;
				int			j;

				src = dest = 0;
				j = 0;			/* index of next interesting MCV item */
				while (src < values_cnt)
				{
					int			ncopy;

					if (j < num_mcv)
					{
						int			first = track[j].first;

						if (src >= first)
						{
							/* advance past this MCV item */
							src = first + track[j].count;
							j++;
							continue;
						}
						ncopy = first - src;
					}
					else
						ncopy = values_cnt - src;
					memmove(&values[dest], &values[src],
							ncopy * sizeof(ScalarItem));
					src += ncopy;
					dest += ncopy;
				}
				nvals = dest;
			}
			else
				nvals = values_cnt;
			Assert(nvals >= num_hist);

			/* Must copy the target values into anl_context */
			old_context = MemoryContextSwitchTo(stats->anl_context);
			hist_values = (Datum *) palloc(num_hist * sizeof(Datum));

			/*
			 * The object of this loop is to copy the first and last values[]
			 * entries along with evenly-spaced values in between.  So the
			 * i'th value is values[(i * (nvals - 1)) / (num_hist - 1)].  But
			 * computing that subscript directly risks integer overflow when
			 * the stats target is more than a couple thousand.  Instead we
			 * add (nvals - 1) / (num_hist - 1) to pos at each step, tracking
			 * the integral and fractional parts of the sum separately.
			 */
			delta = (nvals - 1) / (num_hist - 1);
			deltafrac = (nvals - 1) % (num_hist - 1);
			pos = posfrac = 0;

			for (i = 0; i < num_hist; i++)
			{
				hist_values[i] = datumCopy(values[pos].value,
										   stats->attrtype->typbyval,
										   stats->attrtype->typlen);
				pos += delta;
				posfrac += deltafrac;
				if (posfrac >= (num_hist - 1))
				{
					/* fractional part exceeds 1, carry to integer part */
					pos++;
					posfrac -= (num_hist - 1);
				}
			}

			MemoryContextSwitchTo(old_context);

			stats->stakind[slot_idx] = STATISTIC_KIND_HISTOGRAM;
			stats->staop[slot_idx] = mystats->ltopr;
			stats->stacoll[slot_idx] = stats->attrcollid;
			stats->stavalues[slot_idx] = hist_values;
			stats->numvalues[slot_idx] = num_hist;

			/*
			 * Accept the defaults for stats->statypid and others. They have
			 * been set before we were called (see vacuum.h)
			 */
			slot_idx++;
		}

		/* Generate a correlation entry if there are multiple values */
		if (values_cnt > 1)
		{
			MemoryContext old_context;
			float4	   *corrs;
			double		corr_xsum,
						corr_x2sum;

			/* Must copy the target values into anl_context */
			old_context = MemoryContextSwitchTo(stats->anl_context);
			corrs = (float4 *) palloc(sizeof(float4));
			MemoryContextSwitchTo(old_context);

			/*----------
			 * Since we know the x and y value sets are both
			 *		0, 1, ..., values_cnt-1
			 * we have sum(x) = sum(y) =
			 *		(values_cnt-1)*values_cnt / 2
			 * and sum(x^2) = sum(y^2) =
			 *		(values_cnt-1)*values_cnt*(2*values_cnt-1) / 6.
			 *----------
			 */
			corr_xsum = ((double) (values_cnt - 1)) *
				((double) values_cnt) / 2.0;
			corr_x2sum = ((double) (values_cnt - 1)) *
				((double) values_cnt) * (double) (2 * values_cnt - 1) / 6.0;

			/* And the correlation coefficient reduces to */
			corrs[0] = (values_cnt * corr_xysum - corr_xsum * corr_xsum) /
				(values_cnt * corr_x2sum - corr_xsum * corr_xsum);

			stats->stakind[slot_idx] = STATISTIC_KIND_CORRELATION;
			stats->staop[slot_idx] = mystats->ltopr;
			stats->stacoll[slot_idx] = stats->attrcollid;
			stats->stanumbers[slot_idx] = corrs;
			stats->numnumbers[slot_idx] = 1;
			slot_idx++;
		}
	}
	else if (nonnull_cnt > 0)
	{
		/* We found some non-null values, but they were all too wide */
		Assert(nonnull_cnt == toowide_cnt);
		stats->stats_valid = true;
		/* Do the simple null-frac and width stats */
		stats->stanullfrac = (double) null_cnt / (double) samplerows;
		if (is_varwidth)
			stats->stawidth = total_width / (double) nonnull_cnt;
		else
			stats->stawidth = stats->attrtype->typlen;
		/* Assume all too-wide values are distinct, so it's a unique column */
		stats->stadistinct = -1.0 * (1.0 - stats->stanullfrac);
	}
	else if (null_cnt > 0)
	{
		/* We found only nulls; assume the column is entirely null */
		stats->stats_valid = true;
		stats->stanullfrac = 1.0;
		if (is_varwidth)
			stats->stawidth = 0;	/* "unknown" */
		else
			stats->stawidth = stats->attrtype->typlen;
		stats->stadistinct = 0.0;	/* "unknown" */
	}

	/* We don't need to bother cleaning up any of our temporary palloc's */
}

/*
 * qsort_arg comparator for sorting ScalarItems
 *
 * Aside from sorting the items, we update the tupnoLink[] array
 * whenever two ScalarItems are found to contain equal datums.  The array
 * is indexed by tupno; for each ScalarItem, it contains the highest
 * tupno that that item's datum has been found to be equal to.  This allows
 * us to avoid additional comparisons in compute_scalar_stats().
 */
static int
compare_scalars(const void *a, const void *b, void *arg)
{
	Datum		da = ((const ScalarItem *) a)->value;
	int			ta = ((const ScalarItem *) a)->tupno;
	Datum		db = ((const ScalarItem *) b)->value;
	int			tb = ((const ScalarItem *) b)->tupno;
	CompareScalarsContext *cxt = (CompareScalarsContext *) arg;
	int			compare;

	compare = ApplySortComparator(da, false, db, false, cxt->ssup);
	if (compare != 0)
		return compare;

	/*
	 * The two datums are equal, so update cxt->tupnoLink[].
	 */
	if (cxt->tupnoLink[ta] < tb)
		cxt->tupnoLink[ta] = tb;
	if (cxt->tupnoLink[tb] < ta)
		cxt->tupnoLink[tb] = ta;

	/*
	 * For equal datums, sort by tupno
	 */
	return ta - tb;
}

/*
 * qsort comparator for sorting ScalarMCVItems by position
 */
static int
compare_mcvs(const void *a, const void *b)
{
	int			da = ((const ScalarMCVItem *) a)->first;
	int			db = ((const ScalarMCVItem *) b)->first;

	return da - db;
}

/*
 * Analyze the list of common values in the sample and decide how many are
 * worth storing in the table's MCV list.
 *
 * mcv_counts is assumed to be a list of the counts of the most common values
 * seen in the sample, starting with the most common.  The return value is the
 * number that are significantly more common than the values not in the list,
 * and which are therefore deemed worth storing in the table's MCV list.
 */
static int
analyze_mcv_list(int *mcv_counts,
				 int num_mcv,
				 double stadistinct,
				 double stanullfrac,
				 int samplerows,
				 double totalrows)
{
	double		ndistinct_table;
	double		sumcount;
	int			i;

	/*
	 * If the entire table was sampled, keep the whole list.  This also
	 * protects us against division by zero in the code below.
	 */
	if (samplerows == totalrows || totalrows <= 1.0)
		return num_mcv;

	/* Re-extract the estimated number of distinct nonnull values in table */
	ndistinct_table = stadistinct;
	if (ndistinct_table < 0)
		ndistinct_table = -ndistinct_table * totalrows;

	/*
	 * Exclude the least common values from the MCV list, if they are not
	 * significantly more common than the estimated selectivity they would
	 * have if they weren't in the list.  All non-MCV values are assumed to be
	 * equally common, after taking into account the frequencies of all the
	 * values in the MCV list and the number of nulls (c.f. eqsel()).
	 *
	 * Here sumcount tracks the total count of all but the last (least common)
	 * value in the MCV list, allowing us to determine the effect of excluding
	 * that value from the list.
	 *
	 * Note that we deliberately do this by removing values from the full
	 * list, rather than starting with an empty list and adding values,
	 * because the latter approach can fail to add any values if all the most
	 * common values have around the same frequency and make up the majority
	 * of the table, so that the overall average frequency of all values is
	 * roughly the same as that of the common values.  This would lead to any
	 * uncommon values being significantly overestimated.
	 */
	sumcount = 0.0;
	for (i = 0; i < num_mcv - 1; i++)
		sumcount += mcv_counts[i];

	while (num_mcv > 0)
	{
		double		selec,
					otherdistinct,
					N,
					n,
					K,
					variance,
					stddev;

		/*
		 * Estimated selectivity the least common value would have if it
		 * wasn't in the MCV list (c.f. eqsel()).
		 */
		selec = 1.0 - sumcount / samplerows - stanullfrac;
		if (selec < 0.0)
			selec = 0.0;
		if (selec > 1.0)
			selec = 1.0;
		otherdistinct = ndistinct_table - (num_mcv - 1);
		if (otherdistinct > 1)
			selec /= otherdistinct;

		/*
		 * If the value is kept in the MCV list, its population frequency is
		 * assumed to equal its sample frequency.  We use the lower end of a
		 * textbook continuity-corrected Wald-type confidence interval to
		 * determine if that is significantly more common than the non-MCV
		 * frequency --- specifically we assume the population frequency is
		 * highly likely to be within around 2 standard errors of the sample
		 * frequency, which equates to an interval of 2 standard deviations
		 * either side of the sample count, plus an additional 0.5 for the
		 * continuity correction.  Since we are sampling without replacement,
		 * this is a hypergeometric distribution.
		 *
		 * XXX: Empirically, this approach seems to work quite well, but it
		 * may be worth considering more advanced techniques for estimating
		 * the confidence interval of the hypergeometric distribution.
		 */
		N = totalrows;
		n = samplerows;
		K = N * mcv_counts[num_mcv - 1] / n;
		variance = n * K * (N - K) * (N - n) / (N * N * (N - 1));
		stddev = sqrt(variance);

		if (mcv_counts[num_mcv - 1] > selec * samplerows + 2 * stddev + 0.5)
		{
			/*
			 * The value is significantly more common than the non-MCV
			 * selectivity would suggest.  Keep it, and all the other more
			 * common values in the list.
			 */
			break;
		}
		else
		{
			/* Discard this value and consider the next least common value */
			num_mcv--;
			if (num_mcv == 0)
				break;
			sumcount -= mcv_counts[num_mcv - 1];
		}
	}
	return num_mcv;
}<|MERGE_RESOLUTION|>--- conflicted
+++ resolved
@@ -84,6 +84,7 @@
 static MemoryContext anl_context = NULL;
 static BufferAccessStrategy vac_strategy;
 
+
 static void do_analyze_rel(Relation onerel,
 						   VacuumParams *params, List *va_cols,
 						   AcquireSampleRowsFunc acquirefunc, BlockNumber relpages,
@@ -251,8 +252,6 @@
 	LWLockAcquire(ProcArrayLock, LW_EXCLUSIVE);
 	MyPgXact->vacuumFlags |= PROC_IN_ANALYZE;
 	LWLockRelease(ProcArrayLock);
-	pgstat_progress_start_command(PROGRESS_COMMAND_ANALYZE,
-								  RelationGetRelid(onerel));
 
 	/*
 	 * Do the normal non-recursive ANALYZE.  We can skip this for partitioned
@@ -514,13 +513,10 @@
 	/*
 	 * Acquire the sample rows
 	 */
-<<<<<<< HEAD
-=======
 	rows = (HeapTuple *) palloc(targrows * sizeof(HeapTuple));
 	pgstat_progress_update_param(PROGRESS_ANALYZE_PHASE,
 								 inh ? PROGRESS_ANALYZE_PHASE_ACQUIRE_SAMPLE_ROWS_INH :
 								 PROGRESS_ANALYZE_PHASE_ACQUIRE_SAMPLE_ROWS);
->>>>>>> 8d1b9648
 	if (inh)
 		acquire_inherited_sample_rows(onerel, elevel, sample_context);
 	else
@@ -623,8 +619,7 @@
 		 * not for relations representing inheritance trees.
 		 */
 		if (!inh)
-			BuildRelationExtStatistics(onerel, totalrows, numrows,
-									   rows,
+			BuildRelationExtStatistics(onerel, totalrows, numrows, rows,
 									   attr_cnt, vacattrstats);
 	}
 
@@ -1104,13 +1099,10 @@
 	TransactionId OldestXmin;
 	BlockSamplerData bs;
 	ReservoirStateData rstate;
-<<<<<<< HEAD
-=======
 	TupleTableSlot *slot;
 	TableScanDesc scan;
 	BlockNumber nblocks;
 	BlockNumber blksdone = 0;
->>>>>>> 8d1b9648
 
 	Assert(targrows > 0);
 
@@ -1385,22 +1377,13 @@
 	 * rels have radically different free-space percentages, but it's not
 	 * clear that it's worth working harder.)
 	 */
-<<<<<<< HEAD
-=======
 	pgstat_progress_update_param(PROGRESS_ANALYZE_CHILD_TABLES_TOTAL,
 								 nrels);
-	numrows = 0;
-	*totalrows = 0;
-	*totaldeadrows = 0;
->>>>>>> 8d1b9648
 	for (i = 0; i < nrels; i++)
 	{
 		Relation	childrel = rels[i];
 		AcquireSampleRowsFunc acquirefunc = acquirefuncs[i];
 		double		childblocks = relblocks[i];
-
-		pgstat_progress_update_param(PROGRESS_ANALYZE_CURRENT_CHILD_TABLE_RELID,
-									 RelationGetRelid(childrel));
 
 		if (childblocks > 0)
 		{
@@ -1524,7 +1507,7 @@
 				/* XXX knows more than it should about type float4: */
 				arry = construct_array(numdatums, nnum,
 									   FLOAT4OID,
-									   sizeof(float4), true, TYPALIGN_INT);
+									   sizeof(float4), true, 'i');
 				values[i++] = PointerGetDatum(arry);	/* stanumbersN */
 			}
 			else
