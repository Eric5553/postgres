/*
 * brin_inclusion.c
 *		Implementation of inclusion opclasses for BRIN
 *
 * This module provides framework BRIN support functions for the "inclusion"
 * operator classes.  A few SQL-level support functions are also required for
 * each opclass.
 *
 * The "inclusion" BRIN strategy is useful for types that support R-Tree
 * operations.  This implementation is a straight mapping of those operations
 * to the block-range nature of BRIN, with two exceptions: (a) we explicitly
 * support "empty" elements: at least with range types, we need to consider
 * emptiness separately from regular R-Tree strategies; and (b) we need to
 * consider "unmergeable" elements, that is, a set of elements for whose union
 * no representation exists.  The only case where that happens as of this
 * writing is the INET type, where IPv6 values cannot be merged with IPv4
 * values.
 *
 * Portions Copyright (c) 1996-2020, PostgreSQL Global Development Group
 * Portions Copyright (c) 1994, Regents of the University of California
 *
 * IDENTIFICATION
 *	  src/backend/access/brin/brin_inclusion.c
 */
#include "postgres.h"

#include "access/brin_internal.h"
#include "access/brin_tuple.h"
#include "access/genam.h"
#include "access/skey.h"
#include "catalog/pg_amop.h"
#include "catalog/pg_type.h"
#include "utils/builtins.h"
#include "utils/datum.h"
#include "utils/lsyscache.h"
#include "utils/rel.h"
#include "utils/syscache.h"


/*
 * Additional SQL level support functions
 *
 * Procedure numbers must not use values reserved for BRIN itself; see
 * brin_internal.h.
 */
#define		INCLUSION_MAX_PROCNUMS	4	/* maximum support procs we need */
#define		PROCNUM_MERGE			11	/* required */
#define		PROCNUM_MERGEABLE		12	/* optional */
#define		PROCNUM_CONTAINS		13	/* optional */
#define		PROCNUM_EMPTY			14	/* optional */


/*
 * Subtract this from procnum to obtain index in InclusionOpaque arrays
 * (Must be equal to minimum of private procnums).
 */
#define		PROCNUM_BASE			11

/*-
 * The values stored in the bv_values arrays correspond to:
 *
 * INCLUSION_UNION
 *		the union of the values in the block range
 * INCLUSION_UNMERGEABLE
 *		whether the values in the block range cannot be merged
 *		(e.g. an IPv6 address amidst IPv4 addresses)
 * INCLUSION_CONTAINS_EMPTY
 *		whether an empty value is present in any tuple
 *		in the block range
 */
#define INCLUSION_UNION				0
#define INCLUSION_UNMERGEABLE		1
#define INCLUSION_CONTAINS_EMPTY	2


typedef struct InclusionOpaque
{
	FmgrInfo	extra_procinfos[INCLUSION_MAX_PROCNUMS];
	bool		extra_proc_missing[INCLUSION_MAX_PROCNUMS];
	Oid			cached_subtype;
	FmgrInfo	strategy_procinfos[RTMaxStrategyNumber];
} InclusionOpaque;

static FmgrInfo *inclusion_get_procinfo(BrinDesc *bdesc, uint16 attno,
										uint16 procnum);
static FmgrInfo *inclusion_get_strategy_procinfo(BrinDesc *bdesc, uint16 attno,
												 Oid subtype, uint16 strategynum);


/*
 * BRIN inclusion OpcInfo function
 */
Datum
brin_inclusion_opcinfo(PG_FUNCTION_ARGS)
{
	Oid			typoid = PG_GETARG_OID(0);
	BrinOpcInfo *result;
	TypeCacheEntry *bool_typcache = lookup_type_cache(BOOLOID, 0);

	/*
	 * All members of opaque are initialized lazily; both procinfo arrays
	 * start out as non-initialized by having fn_oid be InvalidOid, and
	 * "missing" to false, by zeroing here.  strategy_procinfos elements can
	 * be invalidated when cached_subtype changes by zeroing fn_oid.
	 * extra_procinfo entries are never invalidated, but if a lookup fails
	 * (which is expected), extra_proc_missing is set to true, indicating not
	 * to look it up again.
	 */
	result = palloc0(MAXALIGN(SizeofBrinOpcInfo(3)) + sizeof(InclusionOpaque));
	result->oi_nstored = 3;
	result->oi_opaque = (InclusionOpaque *)
		MAXALIGN((char *) result + SizeofBrinOpcInfo(3));

	/* the union */
	result->oi_typcache[INCLUSION_UNION] =
		lookup_type_cache(typoid, 0);

	/* includes elements that are not mergeable */
	result->oi_typcache[INCLUSION_UNMERGEABLE] = bool_typcache;

	/* includes the empty element */
	result->oi_typcache[INCLUSION_CONTAINS_EMPTY] = bool_typcache;

	PG_RETURN_POINTER(result);
}

/*
 * BRIN inclusion add value function
 *
 * Examine the given index tuple (which contains partial status of a certain
 * page range) by comparing it to the given value that comes from another heap
 * tuple.  If the new value is outside the union specified by the existing
 * tuple values, update the index tuple and return true.  Otherwise, return
 * false and do not modify in this case.
 */
Datum
brin_inclusion_add_value(PG_FUNCTION_ARGS)
{
	BrinDesc   *bdesc = (BrinDesc *) PG_GETARG_POINTER(0);
	BrinValues *column = (BrinValues *) PG_GETARG_POINTER(1);
	Datum		newval = PG_GETARG_DATUM(2);
	bool		isnull = PG_GETARG_BOOL(3);
	Oid			colloid = PG_GET_COLLATION();
	FmgrInfo   *finfo;
	Datum		result;
	bool		new = false;
	AttrNumber	attno;
	Form_pg_attribute attr;

	/*
	 * If the new value is null, we record that we saw it if it's the first
	 * one; otherwise, there's nothing to do.
	 */
	if (isnull)
	{
		if (column->bv_hasnulls)
			PG_RETURN_BOOL(false);

		column->bv_hasnulls = true;
		PG_RETURN_BOOL(true);
	}

	attno = column->bv_attno;
	attr = TupleDescAttr(bdesc->bd_tupdesc, attno - 1);

	/*
	 * If the recorded value is null, copy the new value (which we know to be
	 * not null), and we're almost done.
	 */
	if (column->bv_allnulls)
	{
		column->bv_values[INCLUSION_UNION] =
			datumCopy(newval, attr->attbyval, attr->attlen);
		column->bv_values[INCLUSION_UNMERGEABLE] = BoolGetDatum(false);
		column->bv_values[INCLUSION_CONTAINS_EMPTY] = BoolGetDatum(false);
		column->bv_allnulls = false;
		new = true;
	}

	/*
	 * No need for further processing if the block range is marked as
	 * containing unmergeable values.
	 */
	if (DatumGetBool(column->bv_values[INCLUSION_UNMERGEABLE]))
		PG_RETURN_BOOL(false);

	/*
	 * If the opclass supports the concept of empty values, test the passed
	 * new value for emptiness; if it returns true, we need to set the
	 * "contains empty" flag in the element (unless already set).
	 */
	finfo = inclusion_get_procinfo(bdesc, attno, PROCNUM_EMPTY);
	if (finfo != NULL && DatumGetBool(FunctionCall1Coll(finfo, colloid, newval)))
	{
		if (!DatumGetBool(column->bv_values[INCLUSION_CONTAINS_EMPTY]))
		{
			column->bv_values[INCLUSION_CONTAINS_EMPTY] = BoolGetDatum(true);
			PG_RETURN_BOOL(true);
		}

		PG_RETURN_BOOL(false);
	}

	if (new)
		PG_RETURN_BOOL(true);

	/* Check if the new value is already contained. */
	finfo = inclusion_get_procinfo(bdesc, attno, PROCNUM_CONTAINS);
	if (finfo != NULL &&
		DatumGetBool(FunctionCall2Coll(finfo, colloid,
									   column->bv_values[INCLUSION_UNION],
									   newval)))
		PG_RETURN_BOOL(false);

	/*
	 * Check if the new value is mergeable to the existing union.  If it is
	 * not, mark the value as containing unmergeable elements and get out.
	 *
	 * Note: at this point we could remove the value from the union, since
	 * it's not going to be used any longer.  However, the BRIN framework
	 * doesn't allow for the value not being present.  Improve someday.
	 */
	finfo = inclusion_get_procinfo(bdesc, attno, PROCNUM_MERGEABLE);
	if (finfo != NULL &&
		!DatumGetBool(FunctionCall2Coll(finfo, colloid,
										column->bv_values[INCLUSION_UNION],
										newval)))
	{
		column->bv_values[INCLUSION_UNMERGEABLE] = BoolGetDatum(true);
		PG_RETURN_BOOL(true);
	}

	/* Finally, merge the new value to the existing union. */
	finfo = inclusion_get_procinfo(bdesc, attno, PROCNUM_MERGE);
	Assert(finfo != NULL);
	result = FunctionCall2Coll(finfo, colloid,
							   column->bv_values[INCLUSION_UNION], newval);
<<<<<<< HEAD
	if (!attr->attbyval)
	{
		if (result == column->bv_values[INCLUSION_UNION])
		{
			/* nothing to do. */
		}
		else
		{
			pfree(DatumGetPointer(column->bv_values[INCLUSION_UNION]));

			if (result == newval)
				result = datumCopy(result, attr->attbyval, attr->attlen);
			column->bv_values[INCLUSION_UNION] = result;
		}
	}
	else
		column->bv_values[INCLUSION_UNION] = result;
=======
	if (!attr->attbyval &&
		DatumGetPointer(result) != DatumGetPointer(column->bv_values[INCLUSION_UNION]))
	{
		pfree(DatumGetPointer(column->bv_values[INCLUSION_UNION]));

		if (result == newval)
			result = datumCopy(result, attr->attbyval, attr->attlen);
	}
	column->bv_values[INCLUSION_UNION] = result;
>>>>>>> 8d1b9648

	PG_RETURN_BOOL(true);
}

/*
 * BRIN inclusion consistent function
 *
 * All of the strategies are optional.
 */
Datum
brin_inclusion_consistent(PG_FUNCTION_ARGS)
{
	BrinDesc   *bdesc = (BrinDesc *) PG_GETARG_POINTER(0);
	BrinValues *column = (BrinValues *) PG_GETARG_POINTER(1);
	ScanKey		key = (ScanKey) PG_GETARG_POINTER(2);
	Oid			colloid = PG_GET_COLLATION(),
				subtype;
	Datum		unionval;
	AttrNumber	attno;
	Datum		query;
	FmgrInfo   *finfo;
	Datum		result;

	Assert(key->sk_attno == column->bv_attno);

	/* Handle IS NULL/IS NOT NULL tests. */
	if (key->sk_flags & SK_ISNULL)
	{
		if (key->sk_flags & SK_SEARCHNULL)
		{
			if (column->bv_allnulls || column->bv_hasnulls)
				PG_RETURN_BOOL(true);
			PG_RETURN_BOOL(false);
		}

		/*
		 * For IS NOT NULL, we can only skip ranges that are known to have
		 * only nulls.
		 */
		if (key->sk_flags & SK_SEARCHNOTNULL)
			PG_RETURN_BOOL(!column->bv_allnulls);

		/*
		 * Neither IS NULL nor IS NOT NULL was used; assume all indexable
		 * operators are strict and return false.
		 */
		PG_RETURN_BOOL(false);
	}

	/* If it is all nulls, it cannot possibly be consistent. */
	if (column->bv_allnulls)
		PG_RETURN_BOOL(false);

	/* It has to be checked, if it contains elements that are not mergeable. */
	if (DatumGetBool(column->bv_values[INCLUSION_UNMERGEABLE]))
		PG_RETURN_BOOL(true);

	attno = key->sk_attno;
	subtype = key->sk_subtype;
	query = key->sk_argument;
	unionval = column->bv_values[INCLUSION_UNION];
	switch (key->sk_strategy)
	{
			/*
			 * Placement strategies
			 *
			 * These are implemented by logically negating the result of the
			 * converse placement operator; for this to work, the converse
			 * operator must be part of the opclass.  An error will be thrown
			 * by inclusion_get_strategy_procinfo() if the required strategy
			 * is not part of the opclass.
			 *
			 * These all return false if either argument is empty, so there is
			 * no need to check for empty elements.
			 */

		case RTLeftStrategyNumber:
			finfo = inclusion_get_strategy_procinfo(bdesc, attno, subtype,
													RTOverRightStrategyNumber);
			result = FunctionCall2Coll(finfo, colloid, unionval, query);
			PG_RETURN_BOOL(!DatumGetBool(result));

		case RTOverLeftStrategyNumber:
			finfo = inclusion_get_strategy_procinfo(bdesc, attno, subtype,
													RTRightStrategyNumber);
			result = FunctionCall2Coll(finfo, colloid, unionval, query);
			PG_RETURN_BOOL(!DatumGetBool(result));

		case RTOverRightStrategyNumber:
			finfo = inclusion_get_strategy_procinfo(bdesc, attno, subtype,
													RTLeftStrategyNumber);
			result = FunctionCall2Coll(finfo, colloid, unionval, query);
			PG_RETURN_BOOL(!DatumGetBool(result));

		case RTRightStrategyNumber:
			finfo = inclusion_get_strategy_procinfo(bdesc, attno, subtype,
													RTOverLeftStrategyNumber);
			result = FunctionCall2Coll(finfo, colloid, unionval, query);
			PG_RETURN_BOOL(!DatumGetBool(result));

		case RTBelowStrategyNumber:
			finfo = inclusion_get_strategy_procinfo(bdesc, attno, subtype,
													RTOverAboveStrategyNumber);
			result = FunctionCall2Coll(finfo, colloid, unionval, query);
			PG_RETURN_BOOL(!DatumGetBool(result));

		case RTOverBelowStrategyNumber:
			finfo = inclusion_get_strategy_procinfo(bdesc, attno, subtype,
													RTAboveStrategyNumber);
			result = FunctionCall2Coll(finfo, colloid, unionval, query);
			PG_RETURN_BOOL(!DatumGetBool(result));

		case RTOverAboveStrategyNumber:
			finfo = inclusion_get_strategy_procinfo(bdesc, attno, subtype,
													RTBelowStrategyNumber);
			result = FunctionCall2Coll(finfo, colloid, unionval, query);
			PG_RETURN_BOOL(!DatumGetBool(result));

		case RTAboveStrategyNumber:
			finfo = inclusion_get_strategy_procinfo(bdesc, attno, subtype,
													RTOverBelowStrategyNumber);
			result = FunctionCall2Coll(finfo, colloid, unionval, query);
			PG_RETURN_BOOL(!DatumGetBool(result));

			/*
			 * Overlap and contains strategies
			 *
			 * These strategies are simple enough that we can simply call the
			 * operator and return its result.  Empty elements don't change
			 * the result.
			 */

		case RTOverlapStrategyNumber:
		case RTContainsStrategyNumber:
		case RTOldContainsStrategyNumber:
		case RTContainsElemStrategyNumber:
		case RTSubStrategyNumber:
		case RTSubEqualStrategyNumber:
			finfo = inclusion_get_strategy_procinfo(bdesc, attno, subtype,
													key->sk_strategy);
			result = FunctionCall2Coll(finfo, colloid, unionval, query);
			PG_RETURN_DATUM(result);

			/*
			 * Contained by strategies
			 *
			 * We cannot just call the original operator for the contained by
			 * strategies because some elements can be contained even though
			 * the union is not; instead we use the overlap operator.
			 *
			 * We check for empty elements separately as they are not merged
			 * to the union but contained by everything.
			 */

		case RTContainedByStrategyNumber:
		case RTOldContainedByStrategyNumber:
		case RTSuperStrategyNumber:
		case RTSuperEqualStrategyNumber:
			finfo = inclusion_get_strategy_procinfo(bdesc, attno, subtype,
													RTOverlapStrategyNumber);
			result = FunctionCall2Coll(finfo, colloid, unionval, query);
			if (DatumGetBool(result))
				PG_RETURN_BOOL(true);

			PG_RETURN_DATUM(column->bv_values[INCLUSION_CONTAINS_EMPTY]);

			/*
			 * Adjacent strategy
			 *
			 * We test for overlap first but to be safe we need to call the
			 * actual adjacent operator also.
			 *
			 * An empty element cannot be adjacent to any other, so there is
			 * no need to check for it.
			 */

		case RTAdjacentStrategyNumber:
			finfo = inclusion_get_strategy_procinfo(bdesc, attno, subtype,
													RTOverlapStrategyNumber);
			result = FunctionCall2Coll(finfo, colloid, unionval, query);
			if (DatumGetBool(result))
				PG_RETURN_BOOL(true);

			finfo = inclusion_get_strategy_procinfo(bdesc, attno, subtype,
													RTAdjacentStrategyNumber);
			result = FunctionCall2Coll(finfo, colloid, unionval, query);
			PG_RETURN_DATUM(result);

			/*
			 * Basic comparison strategies
			 *
			 * It is straightforward to support the equality strategies with
			 * the contains operator.  Generally, inequality strategies do not
			 * make much sense for the types which will be used with the
			 * inclusion BRIN family of opclasses, but it is possible to
			 * implement them with logical negation of the left-of and
			 * right-of operators.
			 *
			 * NB: These strategies cannot be used with geometric datatypes
			 * that use comparison of areas!  The only exception is the "same"
			 * strategy.
			 *
			 * Empty elements are considered to be less than the others.  We
			 * cannot use the empty support function to check the query is an
			 * empty element, because the query can be another data type than
			 * the empty support function argument.  So we will return true,
			 * if there is a possibility that empty elements will change the
			 * result.
			 */

		case RTLessStrategyNumber:
		case RTLessEqualStrategyNumber:
			finfo = inclusion_get_strategy_procinfo(bdesc, attno, subtype,
													RTRightStrategyNumber);
			result = FunctionCall2Coll(finfo, colloid, unionval, query);
			if (!DatumGetBool(result))
				PG_RETURN_BOOL(true);

			PG_RETURN_DATUM(column->bv_values[INCLUSION_CONTAINS_EMPTY]);

		case RTSameStrategyNumber:
		case RTEqualStrategyNumber:
			finfo = inclusion_get_strategy_procinfo(bdesc, attno, subtype,
													RTContainsStrategyNumber);
			result = FunctionCall2Coll(finfo, colloid, unionval, query);
			if (DatumGetBool(result))
				PG_RETURN_BOOL(true);

			PG_RETURN_DATUM(column->bv_values[INCLUSION_CONTAINS_EMPTY]);

		case RTGreaterEqualStrategyNumber:
			finfo = inclusion_get_strategy_procinfo(bdesc, attno, subtype,
													RTLeftStrategyNumber);
			result = FunctionCall2Coll(finfo, colloid, unionval, query);
			if (!DatumGetBool(result))
				PG_RETURN_BOOL(true);

			PG_RETURN_DATUM(column->bv_values[INCLUSION_CONTAINS_EMPTY]);

		case RTGreaterStrategyNumber:
			/* no need to check for empty elements */
			finfo = inclusion_get_strategy_procinfo(bdesc, attno, subtype,
													RTLeftStrategyNumber);
			result = FunctionCall2Coll(finfo, colloid, unionval, query);
			PG_RETURN_BOOL(!DatumGetBool(result));

		default:
			/* shouldn't happen */
			elog(ERROR, "invalid strategy number %d", key->sk_strategy);
			PG_RETURN_BOOL(false);
	}
}

/*
 * BRIN inclusion union function
 *
 * Given two BrinValues, update the first of them as a union of the summary
 * values contained in both.  The second one is untouched.
 */
Datum
brin_inclusion_union(PG_FUNCTION_ARGS)
{
	BrinDesc   *bdesc = (BrinDesc *) PG_GETARG_POINTER(0);
	BrinValues *col_a = (BrinValues *) PG_GETARG_POINTER(1);
	BrinValues *col_b = (BrinValues *) PG_GETARG_POINTER(2);
	Oid			colloid = PG_GET_COLLATION();
	AttrNumber	attno;
	Form_pg_attribute attr;
	FmgrInfo   *finfo;
	Datum		result;

	Assert(col_a->bv_attno == col_b->bv_attno);

	/* Adjust "hasnulls". */
	if (!col_a->bv_hasnulls && col_b->bv_hasnulls)
		col_a->bv_hasnulls = true;

	/* If there are no values in B, there's nothing left to do. */
	if (col_b->bv_allnulls)
		PG_RETURN_VOID();

	attno = col_a->bv_attno;
	attr = TupleDescAttr(bdesc->bd_tupdesc, attno - 1);

	/*
	 * Adjust "allnulls".  If A doesn't have values, just copy the values from
	 * B into A, and we're done.  We cannot run the operators in this case,
	 * because values in A might contain garbage.  Note we already established
	 * that B contains values.
	 */
	if (col_a->bv_allnulls)
	{
		col_a->bv_allnulls = false;
		col_a->bv_values[INCLUSION_UNION] =
			datumCopy(col_b->bv_values[INCLUSION_UNION],
					  attr->attbyval, attr->attlen);
		col_a->bv_values[INCLUSION_UNMERGEABLE] =
			col_b->bv_values[INCLUSION_UNMERGEABLE];
		col_a->bv_values[INCLUSION_CONTAINS_EMPTY] =
			col_b->bv_values[INCLUSION_CONTAINS_EMPTY];
		PG_RETURN_VOID();
	}

	/* If B includes empty elements, mark A similarly, if needed. */
	if (!DatumGetBool(col_a->bv_values[INCLUSION_CONTAINS_EMPTY]) &&
		DatumGetBool(col_b->bv_values[INCLUSION_CONTAINS_EMPTY]))
		col_a->bv_values[INCLUSION_CONTAINS_EMPTY] = BoolGetDatum(true);

	/* Check if A includes elements that are not mergeable. */
	if (DatumGetBool(col_a->bv_values[INCLUSION_UNMERGEABLE]))
		PG_RETURN_VOID();

	/* If B includes elements that are not mergeable, mark A similarly. */
	if (DatumGetBool(col_b->bv_values[INCLUSION_UNMERGEABLE]))
	{
		col_a->bv_values[INCLUSION_UNMERGEABLE] = BoolGetDatum(true);
		PG_RETURN_VOID();
	}

	/* Check if A and B are mergeable; if not, mark A unmergeable. */
	finfo = inclusion_get_procinfo(bdesc, attno, PROCNUM_MERGEABLE);
	if (finfo != NULL &&
		!DatumGetBool(FunctionCall2Coll(finfo, colloid,
										col_a->bv_values[INCLUSION_UNION],
										col_b->bv_values[INCLUSION_UNION])))
	{
		col_a->bv_values[INCLUSION_UNMERGEABLE] = BoolGetDatum(true);
		PG_RETURN_VOID();
	}

	/* Finally, merge B to A. */
	finfo = inclusion_get_procinfo(bdesc, attno, PROCNUM_MERGE);
	Assert(finfo != NULL);
	result = FunctionCall2Coll(finfo, colloid,
							   col_a->bv_values[INCLUSION_UNION],
							   col_b->bv_values[INCLUSION_UNION]);
	if (!attr->attbyval &&
		DatumGetPointer(result) != DatumGetPointer(col_a->bv_values[INCLUSION_UNION]))
	{
		pfree(DatumGetPointer(col_a->bv_values[INCLUSION_UNION]));

		if (result == col_b->bv_values[INCLUSION_UNION])
			result = datumCopy(result, attr->attbyval, attr->attlen);
	}
	col_a->bv_values[INCLUSION_UNION] = result;

	PG_RETURN_VOID();
}

/*
 * Cache and return inclusion opclass support procedure
 *
 * Return the procedure corresponding to the given function support number
 * or null if it is not exists.
 */
static FmgrInfo *
inclusion_get_procinfo(BrinDesc *bdesc, uint16 attno, uint16 procnum)
{
	InclusionOpaque *opaque;
	uint16		basenum = procnum - PROCNUM_BASE;

	/*
	 * We cache these in the opaque struct, to avoid repetitive syscache
	 * lookups.
	 */
	opaque = (InclusionOpaque *) bdesc->bd_info[attno - 1]->oi_opaque;

	/*
	 * If we already searched for this proc and didn't find it, don't bother
	 * searching again.
	 */
	if (opaque->extra_proc_missing[basenum])
		return NULL;

	if (opaque->extra_procinfos[basenum].fn_oid == InvalidOid)
	{
		if (RegProcedureIsValid(index_getprocid(bdesc->bd_index, attno,
												procnum)))
		{
			fmgr_info_copy(&opaque->extra_procinfos[basenum],
						   index_getprocinfo(bdesc->bd_index, attno, procnum),
						   bdesc->bd_context);
		}
		else
		{
			opaque->extra_proc_missing[basenum] = true;
			return NULL;
		}
	}

	return &opaque->extra_procinfos[basenum];
}

/*
 * Cache and return the procedure of the given strategy
 *
 * Return the procedure corresponding to the given sub-type and strategy
 * number.  The data type of the index will be used as the left hand side of
 * the operator and the given sub-type will be used as the right hand side.
 * Throws an error if the pg_amop row does not exist, but that should not
 * happen with a properly configured opclass.
 *
 * It always throws an error when the data type of the opclass is different
 * from the data type of the column or the expression.  That happens when the
 * column data type has implicit cast to the opclass data type.  We don't
 * bother casting types, because this situation can easily be avoided by
 * setting storage data type to that of the opclass.  The same problem does not
 * apply to the data type of the right hand side, because the type in the
 * ScanKey always matches the opclass' one.
 *
 * Note: this function mirrors minmax_get_strategy_procinfo; if changes are
 * made here, see that function too.
 */
static FmgrInfo *
inclusion_get_strategy_procinfo(BrinDesc *bdesc, uint16 attno, Oid subtype,
								uint16 strategynum)
{
	InclusionOpaque *opaque;

	Assert(strategynum >= 1 &&
		   strategynum <= RTMaxStrategyNumber);

	opaque = (InclusionOpaque *) bdesc->bd_info[attno - 1]->oi_opaque;

	/*
	 * We cache the procedures for the last sub-type in the opaque struct, to
	 * avoid repetitive syscache lookups.  If the sub-type is changed,
	 * invalidate all the cached entries.
	 */
	if (opaque->cached_subtype != subtype)
	{
		uint16		i;

		for (i = 1; i <= RTMaxStrategyNumber; i++)
			opaque->strategy_procinfos[i - 1].fn_oid = InvalidOid;
		opaque->cached_subtype = subtype;
	}

	if (opaque->strategy_procinfos[strategynum - 1].fn_oid == InvalidOid)
	{
		Form_pg_attribute attr;
		HeapTuple	tuple;
		Oid			opfamily,
					oprid;
		bool		isNull;

		opfamily = bdesc->bd_index->rd_opfamily[attno - 1];
		attr = TupleDescAttr(bdesc->bd_tupdesc, attno - 1);
		tuple = SearchSysCache4(AMOPSTRATEGY, ObjectIdGetDatum(opfamily),
								ObjectIdGetDatum(attr->atttypid),
								ObjectIdGetDatum(subtype),
								Int16GetDatum(strategynum));

		if (!HeapTupleIsValid(tuple))
			elog(ERROR, "missing operator %d(%u,%u) in opfamily %u",
				 strategynum, attr->atttypid, subtype, opfamily);

		oprid = DatumGetObjectId(SysCacheGetAttr(AMOPSTRATEGY, tuple,
												 Anum_pg_amop_amopopr, &isNull));
		ReleaseSysCache(tuple);
		Assert(!isNull && RegProcedureIsValid(oprid));

		fmgr_info_cxt(get_opcode(oprid),
					  &opaque->strategy_procinfos[strategynum - 1],
					  bdesc->bd_context);
	}

	return &opaque->strategy_procinfos[strategynum - 1];
}<|MERGE_RESOLUTION|>--- conflicted
+++ resolved
@@ -235,25 +235,6 @@
 	Assert(finfo != NULL);
 	result = FunctionCall2Coll(finfo, colloid,
 							   column->bv_values[INCLUSION_UNION], newval);
-<<<<<<< HEAD
-	if (!attr->attbyval)
-	{
-		if (result == column->bv_values[INCLUSION_UNION])
-		{
-			/* nothing to do. */
-		}
-		else
-		{
-			pfree(DatumGetPointer(column->bv_values[INCLUSION_UNION]));
-
-			if (result == newval)
-				result = datumCopy(result, attr->attbyval, attr->attlen);
-			column->bv_values[INCLUSION_UNION] = result;
-		}
-	}
-	else
-		column->bv_values[INCLUSION_UNION] = result;
-=======
 	if (!attr->attbyval &&
 		DatumGetPointer(result) != DatumGetPointer(column->bv_values[INCLUSION_UNION]))
 	{
@@ -263,7 +244,6 @@
 			result = datumCopy(result, attr->attbyval, attr->attlen);
 	}
 	column->bv_values[INCLUSION_UNION] = result;
->>>>>>> 8d1b9648
 
 	PG_RETURN_BOOL(true);
 }
